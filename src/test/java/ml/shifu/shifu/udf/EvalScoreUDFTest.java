/**
 * Copyright [2012-2014] PayPal Software Foundation
 *
 * Licensed under the Apache License, Version 2.0 (the "License");
 * you may not use this file except in compliance with the License.
 * You may obtain a copy of the License at
 *
 *    http://www.apache.org/licenses/LICENSE-2.0
 *
 * Unless required by applicable law or agreed to in writing, software
 * distributed under the License is distributed on an "AS IS" BASIS,
 * WITHOUT WARRANTIES OR CONDITIONS OF ANY KIND, either express or implied.
 * See the License for the specific language governing permissions and
 * limitations under the License.
 */
package ml.shifu.shifu.udf;

import ml.shifu.shifu.util.Environment;
import org.apache.commons.io.FileUtils;
import org.apache.commons.lang.StringUtils;
import org.apache.pig.backend.executionengine.ExecException;
import org.apache.pig.data.Tuple;
import org.apache.pig.data.TupleFactory;
import org.testng.Assert;
import org.testng.annotations.AfterClass;
import org.testng.annotations.BeforeClass;
import org.testng.annotations.Test;

import java.io.File;
import java.io.IOException;


/**
 * EvalScoreUDFTest class
 */
public class EvalScoreUDFTest {

    private EvalScoreUDF instance;
    private File tmpModels = new File("models");

    @BeforeClass
    public void setUp() throws Exception {
        Environment.setProperty(Environment.SHIFU_HOME, ".");
        File models = new File("src/test/resources/example/cancer-judgement/ModelStore/ModelSet1/models");

        FileUtils.copyDirectory(models, tmpModels);

        instance = new EvalScoreUDF("LOCAL",
                "src/test/resources/example/cancer-judgement/ModelStore/ModelSet1/ModelConfig.json",
                "src/test/resources/example/cancer-judgement/ModelStore/ModelSet1/ColumnConfig.json",
                "EvalA");
    }

    @Test
    public void testUDFNull() throws Exception {
        //Assert.assertNull(instance.exec(null));
        Tuple tuple = TupleFactory.getInstance().newTuple(0);
        Assert.assertNull(instance.exec(tuple));
    }

    @Test
    public void testExec() throws IOException {
        Tuple input = TupleFactory.getInstance().newTuple(31);
        for (int i = 0; i < 31; i++) {
            input.set(i, 1);
        }
        input.set(0, "M");

<<<<<<< HEAD
        Assert.assertEquals(instance.exec(input).toString(),
                "(M,1.0,42.43152922729472,74.2434774437648,5.347463765168124,35.99682659254982,35.99682659254982,30.754353636041152,74.2434774437648,65.81552469894967,5.347463765168124)");
=======
        check(instance.exec(input), StringUtils.split("M,1.0,42,74,5,35,35,30,74,65,5", ","));
>>>>>>> f5773fbe
    }

    @Test
    public void testBelowScore() throws IOException {
        String data = "B|13.87|20.7|89.77|584.8|0.09578|0.1018|0.03688|0.02369|0.162|0.06688|0.272|1.047|2.076|23.12|0.006298|0.02172|0.02615|0.009061|0.0149|0.003599|15.05|24.75|99.17|688.6|0.1264|0.2037|0.1377|0.06845|0.2249|0.08492";
        String[] fields = data.split("\\|");

        Tuple input = TupleFactory.getInstance().newTuple(fields.length);
        for (int i = 0; i < fields.length; i++) {
            input.set(i, fields[i]);
        }

<<<<<<< HEAD
        Assert.assertEquals(instance.exec(input).toString(),
                "(B,1.0,7.670329126102925,11.394989936236739,3.667692031550852,8.086543233772266,6.78739381450231,8.415026614452456,11.394989936236739,3.667692031550852,8.086543233772266)");
=======
        check(instance.exec(input), StringUtils.split("B,1.0,7,11,3,8,6,8,11,3,8", ","));
>>>>>>> f5773fbe
    }

    @Test
    public void testGetSchema() {
<<<<<<< HEAD
        Assert.assertEquals(instance.outputSchema(null).toString(),
                "{EvalScore: (shifu::diagnosis: chararray,shifu::weight: chararray,shifu::mean: double,shifu::max: double,shifu::min: double,shifu::median: double,shifu::model0: double,shifu::model1: double,shifu::model2: double,shifu::model3: double,shifu::model4: double)}");
=======
        Assert.assertEquals("{EvalScore: (shifu::diagnosis: chararray,shifu::weight: chararray,shifu::mean: double,shifu::max: double,shifu::min: double,shifu::median: double,shifu::model0: double,shifu::model1: double,shifu::model2: double,shifu::model3: double,shifu::model4: double)}", instance.outputSchema(null).toString());
>>>>>>> f5773fbe
    }

    @Test
    public void testExecScale() throws IOException {
        EvalScoreUDF scaleInst = new EvalScoreUDF("LOCAL",
                "src/test/resources/example/cancer-judgement/ModelStore/ModelSet1/ModelConfig.json",
                "src/test/resources/example/cancer-judgement/ModelStore/ModelSet1/ColumnConfig.json",
                "EvalA", "1000000000");

        Tuple input = TupleFactory.getInstance().newTuple(31);
        for (int i = 0; i < 31; i++) {
            input.set(i, 1);
        }
        input.set(0, "M");

<<<<<<< HEAD
        //Assert.assertEquals("(M,1.0,42431529,74243477,5347464,35996827,35996827,30754354,74243477,65815525,5347464)", scaleInst.exec(input).toString());

        Assert.assertEquals(scaleInst.exec(input).toString(),
                            "(M,1.0,4.243152922729472E7,7.42434774437648E7,5347463.765168124,3.599682659254982E7,3.599682659254982E7,3.0754353636041153E7,7.42434774437648E7,6.581552469894968E7,5347463.765168124)");
=======
        check(scaleInst.exec(input), StringUtils.split("M,1.0,42431529,74243477,5347463,35996826,35996826,30754353,74243477,65815524,5347463", ","));
    }


    private void check(Tuple result, Object[] expectVals) throws ExecException {
        for ( int i = 0; i < expectVals.length; i ++ ) {
            Object obj = result.get(i);
            String value = obj.toString();
            if ( obj instanceof Double ) {
                Double actualVal = (Double) obj;
                value = Integer.toString(actualVal.intValue());
            }
            Assert.assertEquals(value, expectVals[i]);
        }
>>>>>>> f5773fbe
    }

    @AfterClass
    public void clearUp() throws IOException {
        FileUtils.deleteDirectory(tmpModels);
    }
}<|MERGE_RESOLUTION|>--- conflicted
+++ resolved
@@ -66,12 +66,7 @@
         }
         input.set(0, "M");
 
-<<<<<<< HEAD
-        Assert.assertEquals(instance.exec(input).toString(),
-                "(M,1.0,42.43152922729472,74.2434774437648,5.347463765168124,35.99682659254982,35.99682659254982,30.754353636041152,74.2434774437648,65.81552469894967,5.347463765168124)");
-=======
         check(instance.exec(input), StringUtils.split("M,1.0,42,74,5,35,35,30,74,65,5", ","));
->>>>>>> f5773fbe
     }
 
     @Test
@@ -84,22 +79,12 @@
             input.set(i, fields[i]);
         }
 
-<<<<<<< HEAD
-        Assert.assertEquals(instance.exec(input).toString(),
-                "(B,1.0,7.670329126102925,11.394989936236739,3.667692031550852,8.086543233772266,6.78739381450231,8.415026614452456,11.394989936236739,3.667692031550852,8.086543233772266)");
-=======
         check(instance.exec(input), StringUtils.split("B,1.0,7,11,3,8,6,8,11,3,8", ","));
->>>>>>> f5773fbe
     }
 
     @Test
     public void testGetSchema() {
-<<<<<<< HEAD
-        Assert.assertEquals(instance.outputSchema(null).toString(),
-                "{EvalScore: (shifu::diagnosis: chararray,shifu::weight: chararray,shifu::mean: double,shifu::max: double,shifu::min: double,shifu::median: double,shifu::model0: double,shifu::model1: double,shifu::model2: double,shifu::model3: double,shifu::model4: double)}");
-=======
         Assert.assertEquals("{EvalScore: (shifu::diagnosis: chararray,shifu::weight: chararray,shifu::mean: double,shifu::max: double,shifu::min: double,shifu::median: double,shifu::model0: double,shifu::model1: double,shifu::model2: double,shifu::model3: double,shifu::model4: double)}", instance.outputSchema(null).toString());
->>>>>>> f5773fbe
     }
 
     @Test
@@ -115,12 +100,6 @@
         }
         input.set(0, "M");
 
-<<<<<<< HEAD
-        //Assert.assertEquals("(M,1.0,42431529,74243477,5347464,35996827,35996827,30754354,74243477,65815525,5347464)", scaleInst.exec(input).toString());
-
-        Assert.assertEquals(scaleInst.exec(input).toString(),
-                            "(M,1.0,4.243152922729472E7,7.42434774437648E7,5347463.765168124,3.599682659254982E7,3.599682659254982E7,3.0754353636041153E7,7.42434774437648E7,6.581552469894968E7,5347463.765168124)");
-=======
         check(scaleInst.exec(input), StringUtils.split("M,1.0,42431529,74243477,5347463,35996826,35996826,30754353,74243477,65815524,5347463", ","));
     }
 
@@ -135,7 +114,6 @@
             }
             Assert.assertEquals(value, expectVals[i]);
         }
->>>>>>> f5773fbe
     }
 
     @AfterClass

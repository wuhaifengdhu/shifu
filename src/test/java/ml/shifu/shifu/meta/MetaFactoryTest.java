/**
 * Copyright [2012-2014] PayPal Software Foundation
 *
 * Licensed under the Apache License, Version 2.0 (the "License");
 * you may not use this file except in compliance with the License.
 * You may obtain a copy of the License at
 *
 *    http://www.apache.org/licenses/LICENSE-2.0
 *
 * Unless required by applicable law or agreed to in writing, software
 * distributed under the License is distributed on an "AS IS" BASIS,
 * WITHOUT WARRANTIES OR CONDITIONS OF ANY KIND, either express or implied.
 * See the License for the specific language governing permissions and
 * limitations under the License.
 */
package ml.shifu.shifu.meta;

import org.apache.commons.io.FileUtils;
import org.testng.Assert;
import org.testng.annotations.AfterClass;
import org.testng.annotations.BeforeClass;
import org.testng.annotations.Test;

import java.io.File;
import java.io.IOException;
import java.util.ArrayList;
import java.util.HashMap;
import java.util.List;
import java.util.Map;

import ml.shifu.shifu.container.meta.MetaFactory;
import ml.shifu.shifu.container.meta.ValidateResult;
import ml.shifu.shifu.container.obj.ModelConfig;
import ml.shifu.shifu.container.obj.ModelTrainConf;
import ml.shifu.shifu.container.obj.ModelTrainConf.ALGORITHM;
import ml.shifu.shifu.core.alg.NNTrainer;

/**
 * MetaFactoryTest class
 */
public class MetaFactoryTest {

    private ModelConfig modelConfig;

    @BeforeClass
    public void setUp() throws IOException {
        modelConfig = ModelConfig.createInitModelConfig("unittest", ALGORITHM.NN, "a model config for unit-test");
        modelConfig.getBasic().setName("TestMode");
        modelConfig.getBasic().setAuthor("Author");
    }

    @Test
    public void testGetModelConfigMeta() {
<<<<<<< HEAD
        Assert.assertEquals(MetaFactory.getModelConfigMeta().size(), 117);
=======
        Assert.assertEquals(MetaFactory.getModelConfigMeta().size(), 122);
>>>>>>> 49d2dfdd
    }

    @Test
    public void testValidateModelConfig() throws Exception {
        ValidateResult result = MetaFactory.validate(modelConfig);
        Assert.assertTrue(result.getStatus());
    }

    @Test
    public void testValidateModelBasicConf() throws Exception {
        ValidateResult result = MetaFactory.validate(modelConfig.getBasic());
        Assert.assertTrue(result.getStatus());
    }

    @Test
    public void testValidateModelSouceDataConf() throws Exception {
        ValidateResult result = MetaFactory.validate(modelConfig.getDataSet());
        Assert.assertTrue(result.getStatus());
    }

    @Test
    public void testValidateModelStatsConf() throws Exception {
        ValidateResult result = MetaFactory.validate(modelConfig.getStats());
        Assert.assertTrue(result.getStatus());
    }

    @Test
    public void testValidateModelVarSelectConf() throws Exception {
        ValidateResult result = MetaFactory.validate(modelConfig.getVarSelect());
        Assert.assertTrue(result.getStatus());
    }

    @Test
    public void testValidateModelNormalizeConf() throws Exception {
        ValidateResult result = MetaFactory.validate(modelConfig.getNormalize());
        Assert.assertTrue(result.getStatus());
    }

    @Test
    public void testValidateModelTrainAConf() throws Exception {
        ValidateResult result = MetaFactory.validate(modelConfig.getTrain());
        Assert.assertTrue(result.getStatus());

        Map<String, Object> originalParams = modelConfig.getTrain().getParams();

        Map<String, Object> params = new HashMap<String, Object>();
        List<Object> nodesList = new ArrayList<Object>();
        nodesList.add("a");
        nodesList.add(45);

        params.put(NNTrainer.NUM_HIDDEN_NODES, nodesList);
        modelConfig.getTrain().setParams(params);
        result = MetaFactory.validate(modelConfig.getTrain());
        Assert.assertFalse(result.getStatus());
        modelConfig.getTrain().setParams(originalParams);
    }

    @Test
    public void testValidateModelEvalList() throws Exception {
        ValidateResult result = MetaFactory.validate(modelConfig.getEvals());
        Assert.assertTrue(result.getStatus());
    }

    @Test
    public void testValidateModelEval() throws Exception {
        ValidateResult result = MetaFactory.validate(modelConfig.getEvals().get(0));
        Assert.assertTrue(result.getStatus());
    }

    @Test
    public void testValidateModelTrainBConf() throws Exception {
        ModelTrainConf trainConf = new ModelTrainConf();
        trainConf.setAlgorithm("test");
        trainConf.setBaggingNum(10);
        trainConf.setTrainOnDisk(null);

        ValidateResult result = MetaFactory.validate(trainConf);
        Assert.assertFalse(result.getStatus());
    }

    @AfterClass
    public void tearDown() throws IOException {
        FileUtils.deleteDirectory(new File("unittest"));
    }

}<|MERGE_RESOLUTION|>--- conflicted
+++ resolved
@@ -51,11 +51,7 @@
 
     @Test
     public void testGetModelConfigMeta() {
-<<<<<<< HEAD
-        Assert.assertEquals(MetaFactory.getModelConfigMeta().size(), 117);
-=======
-        Assert.assertEquals(MetaFactory.getModelConfigMeta().size(), 122);
->>>>>>> 49d2dfdd
+        Assert.assertEquals(MetaFactory.getModelConfigMeta().size(), 123);
     }
 
     @Test

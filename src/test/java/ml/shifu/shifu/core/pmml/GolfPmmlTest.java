--- conflicted
+++ resolved
@@ -61,13 +61,8 @@
             System.out.println(pmmlScore);
         }
     }
-<<<<<<< HEAD
 
-    @SuppressWarnings("unchecked")
-=======
-    
     @SuppressWarnings({ "unchecked", "incomplete-switch" })
->>>>>>> 1f36650e
     @Test
     public void testNewPMMLModel() throws Exception {
         // model with segment expansion

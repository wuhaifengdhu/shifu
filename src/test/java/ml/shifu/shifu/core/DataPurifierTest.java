/**
 * Copyright [2012-2014] eBay Software Foundation
 *
 * Licensed under the Apache License, Version 2.0 (the "License");
 * you may not use this file except in compliance with the License.
 * You may obtain a copy of the License at
 *
 *    http://www.apache.org/licenses/LICENSE-2.0
 *
 * Unless required by applicable law or agreed to in writing, software
 * distributed under the License is distributed on an "AS IS" BASIS,
 * WITHOUT WARRANTIES OR CONDITIONS OF ANY KIND, either express or implied.
 * See the License for the specific language governing permissions and
 * limitations under the License.
 */
package ml.shifu.shifu.core;

import ml.shifu.shifu.container.obj.EvalConfig;
import ml.shifu.shifu.container.obj.ModelConfig;
import ml.shifu.shifu.container.obj.RawSourceData.SourceType;
import ml.shifu.shifu.util.CommonUtils;

import org.apache.pig.data.Tuple;
import org.apache.pig.data.TupleFactory;
import org.testng.Assert;
import org.testng.annotations.BeforeClass;
import org.testng.annotations.Test;

import java.io.IOException;


/**
 * DataPurifierTest class
 */
public class DataPurifierTest {

    private DataPurifier dataPurifier;
    private ModelConfig modelConfig;

    @BeforeClass
    public void setUp() throws Exception {
        modelConfig = CommonUtils.loadModelConfig(
                "src/test/resources/unittest/ModelSets/full/ModelConfig.json",
                SourceType.LOCAL);
    }

    //@Test
    public void testIsFilterOutA() throws IOException {
        dataPurifier = new DataPurifier(modelConfig);
        Assert.assertTrue(dataPurifier.isFilterOut("123456|M|17.99|10.38|122.8|1001|0.1184|0.2776|0.3001|0.1471|0.2419|0.07871|1.095|0.9053|8.589|153.4|0.006399|0.04904|0.05373|0.01587|0.03003|0.006193|25.38|17.33|184.6|2019|0.1622|0.6656|0.7119|0.2654|0.4601|0.1189"));

        modelConfig.getDataSet().setFilterExpressions("aaa == aaa");
        dataPurifier = new DataPurifier(modelConfig);
        Assert.assertTrue(dataPurifier.isFilterOut("123456|M|17.99|10.38|122.8|1001|0.1184|0.2776|0.3001|0.1471|0.2419|0.07871|1.095|0.9053|8.589|153.4|0.006399|0.04904|0.05373|0.01587|0.03003|0.006193|25.38|17.33|184.6|2019|0.1622|0.6656|0.7119|0.2654|0.4601|0.1189"));

        modelConfig.getDataSet().setFilterExpressions("1 == 2");
        dataPurifier = new DataPurifier(modelConfig);
        Assert.assertFalse(dataPurifier.isFilterOut("123456|M|17.99|10.38|122.8|1001|0.1184|0.2776|0.3001|0.1471|0.2419|0.07871|1.095|0.9053|8.589|153.4|0.006399|0.04904|0.05373|0.01587|0.03003|0.006193|25.38|17.33|184.6|2019|0.1622|0.6656|0.7119|0.2654|0.4601|0.1189"));

        modelConfig.getDataSet().setFilterExpressions("*");
        dataPurifier = new DataPurifier(modelConfig);
        Assert.assertTrue(dataPurifier.isFilterOut("123456|M|17.99|10.38|122.8|1001|0.1184|0.2776|0.3001|0.1471|0.2419|0.07871|1.095|0.9053|8.589|153.4|0.006399|0.04904|0.05373|0.01587|0.03003|0.006193|25.38|17.33|184.6|2019|0.1622|0.6656|0.7119|0.2654|0.4601|0.1189"));

        EvalConfig evalConfig = modelConfig.getEvalConfigByName("Eval1");
        evalConfig.getDataSet().setFilterExpressions("diagnosis == \"M\"");
        dataPurifier = new DataPurifier(evalConfig);
        Assert.assertTrue(dataPurifier.isFilterOut("123456|M|17.99|10.38|122.8|1001|0.1184|0.2776|0.3001|0.1471|0.2419|0.07871|1.095|0.9053|8.589|153.4|0.006399|0.04904|0.05373|0.01587|0.03003|0.006193|25.38|17.33|184.6|2019|0.1622|0.6656|0.7119|0.2654|0.4601|0.1189"));
        Assert.assertFalse(dataPurifier.isFilterOut("123456|B|17.99|10.38|122.8|1001|0.1184|0.2776|0.3001|0.1471|0.2419|0.07871|1.095|0.9053|8.589|153.4|0.006399|0.04904|0.05373|0.01587|0.03003|0.006193|25.38|17.33|184.6|2019|0.1622|0.6656|0.7119|0.2654|0.4601|0.1189"));

        evalConfig.getDataSet().setFilterExpressions("  ");
        dataPurifier = new DataPurifier(evalConfig);
        Assert.assertTrue(dataPurifier.isFilterOut("123456|M|17.99|10.38|122.8|1001|0.1184|0.2776|0.3001|0.1471|0.2419|0.07871|1.095|0.9053|8.589|153.4|0.006399|0.04904|0.05373|0.01587|0.03003|0.006193|25.38|17.33|184.6|2019|0.1622|0.6656|0.7119|0.2654|0.4601|0.1189"));
        Assert.assertTrue(dataPurifier.isFilterOut("123456|B|17.99|10.38|122.8|1001|0.1184|0.2776|0.3001|0.1471|0.2419|0.07871|1.095|0.9053|8.589|153.4|0.006399|0.04904|0.05373|0.01587|0.03003|0.006193|25.38|17.33|184.6|2019|0.1622|0.6656|0.7119|0.2654|0.4601|0.1189"));

        evalConfig.getDataSet().setFilterExpressions(" ASDF *** SDFKSADFJKS >  ");
        dataPurifier = new DataPurifier(evalConfig);
        Assert.assertTrue(dataPurifier.isFilterOut("123456|M|17.99|10.38|122.8|1001|0.1184|0.2776|0.3001|0.1471|0.2419|0.07871|1.095|0.9053|8.589|153.4|0.006399|0.04904|0.05373|0.01587|0.03003|0.006193|25.38|17.33|184.6|2019|0.1622|0.6656|0.7119|0.2654|0.4601|0.1189"));
        Assert.assertTrue(dataPurifier.isFilterOut("123456|B|17.99|10.38|122.8|1001|0.1184|0.2776|0.3001|0.1471|0.2419|0.07871|1.095|0.9053|8.589|153.4|0.006399|0.04904|0.05373|0.01587|0.03003|0.006193|25.38|17.33|184.6|2019|0.1622|0.6656|0.7119|0.2654|0.4601|0.1189"));
    }

    //@Test
    public void testFilterNull() throws IOException {
        modelConfig.getDataSet().setFilterExpressions("diagnosis != \"null\"");
        dataPurifier = new DataPurifier(modelConfig);
        Assert.assertFalse(dataPurifier.isFilterOut("123456|null|17.99|10.38|122.8|1001|0.1184|0.2776|0.3001|0.1471|0.2419|0.07871|1.095|0.9053|8.589|153.4|0.006399|0.04904|0.05373|0.01587|0.03003|0.006193|25.38|17.33|184.6|2019|0.1622|0.6656|0.7119|0.2654|0.4601|0.1189"));

        Assert.assertTrue(dataPurifier.isFilterOut("123456|M|17.99|10.38|122.8|1001|0.1184|0.2776|0.3001|0.1471|0.2419|0.07871|1.095|0.9053|8.589|153.4|0.006399|0.04904|0.05373|0.01587|0.03003|0.006193|25.38|17.33|184.6|2019|0.1622|0.6656|0.7119|0.2654|0.4601|0.1189"));
    }

<<<<<<< HEAD
    //@Test
    public void testFilterIsNull() throws IOException {
=======
    @Test
    public void testFilterEqualNull() throws IOException {
>>>>>>> 5cf16db1
        modelConfig.getDataSet().setFilterExpressions("diagnosis != \"NULL\" ");
        dataPurifier = new DataPurifier(modelConfig);
        Assert.assertFalse(dataPurifier
                .isFilterOut("123456|NULL|17.99|10.38|122.8|1001|0.1184|0.2776|0.3001|0.1471|0.2419|0.07871|1.095|0.9053|8.589|153.4|0.006399|0.04904|0.05373|0.01587|0.03003|0.006193|25.38|17.33|184.6|2019|0.1622|0.6656|0.7119|0.2654|0.4601|0.1189"));

        Assert.assertTrue(dataPurifier
                .isFilterOut("123456|M|17.99|10.38|122.8|1001|0.1184|0.2776|0.3001|0.1471|0.2419|0.07871|1.095|0.9053|8.589|153.4|0.006399|0.04904|0.05373|0.01587|0.03003|0.006193|25.38|17.33|184.6|2019|0.1622|0.6656|0.7119|0.2654|0.4601|0.1189"));
    }
    
    @Test
    public void testFilterIsNull() throws IOException {
        modelConfig.getDataSet().setFilterExpressions("diagnosis != null ");
        dataPurifier = new DataPurifier(modelConfig);
        
        Tuple tuple = TupleFactory.getInstance().newTuple();
        tuple.append(null);
        String[] fields = "17.99|10.38|122.8|1001|0.1184|0.2776|0.3001|0.1471|0.2419|0.07871|1.095|0.9053|8.589|153.4|0.006399|0.04904|0.05373|0.01587|0.03003|0.006193|25.38|17.33|184.6|2019|0.1622|0.6656|0.7119|0.2654|0.4601|0.1189".split("\\|");
        for ( String f : fields ) {
            tuple.append(f);
        }

        Assert.assertFalse(dataPurifier.isFilterOut(tuple));
        
        tuple = TupleFactory.getInstance().newTuple();
        tuple.append(new Object());
        for ( String f : fields ) {
            tuple.append(f);
        }
        
        Assert.assertTrue(dataPurifier.isFilterOut(tuple));

        modelConfig.getDataSet().setFilterExpressions("diagnosis == null ");
        dataPurifier = new DataPurifier(modelConfig);
        
        tuple = TupleFactory.getInstance().newTuple();
        tuple.append(null);
        for ( String f : fields ) {
            tuple.append(f);
        }

        Assert.assertTrue(dataPurifier.isFilterOut(tuple));
        
        tuple = TupleFactory.getInstance().newTuple();
        tuple.append(new Object());
        for ( String f : fields ) {
            tuple.append(f);
        }
        
        Assert.assertFalse(dataPurifier.isFilterOut(tuple));
    }
}<|MERGE_RESOLUTION|>--- conflicted
+++ resolved
@@ -87,13 +87,8 @@
         Assert.assertTrue(dataPurifier.isFilterOut("123456|M|17.99|10.38|122.8|1001|0.1184|0.2776|0.3001|0.1471|0.2419|0.07871|1.095|0.9053|8.589|153.4|0.006399|0.04904|0.05373|0.01587|0.03003|0.006193|25.38|17.33|184.6|2019|0.1622|0.6656|0.7119|0.2654|0.4601|0.1189"));
     }
 
-<<<<<<< HEAD
-    //@Test
-    public void testFilterIsNull() throws IOException {
-=======
     @Test
     public void testFilterEqualNull() throws IOException {
->>>>>>> 5cf16db1
         modelConfig.getDataSet().setFilterExpressions("diagnosis != \"NULL\" ");
         dataPurifier = new DataPurifier(modelConfig);
         Assert.assertFalse(dataPurifier

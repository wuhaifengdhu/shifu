/*
 * Copyright [2013-2019] PayPal Software Foundation
 *
 * Licensed under the Apache License, Version 2.0 (the "License");
 * you may not use this file except in compliance with the License.
 * You may obtain a copy of the License at
 *
 *    http://www.apache.org/licenses/LICENSE-2.0
 *
 * Unless required by applicable law or agreed to in writing, software
 * distributed under the License is distributed on an "AS IS" BASIS,
 * WITHOUT WARRANTIES OR CONDITIONS OF ANY KIND, either express or implied.
 * See the License for the specific language governing permissions and
 * limitations under the License.
 */
package ml.shifu.shifu.core.dtrain.wnd;

import ml.shifu.shifu.core.dtrain.AssertUtils;

import java.io.DataInput;
import java.io.DataOutput;
import java.io.IOException;

/**
 * {@link DenseInputLayer} denotes dense input number array. Forward computation is a wrapper with just current input
 * array. {@linkplain #backward(float[], float)} no need to be supported as it should not be called.
 * 
 * @author Zhang David (pengzhang@paypal.com)
 */
public class DenseInputLayer extends AbstractLayer<float[], float[], float[], float[]> {

    /**
     * Output dimension.
     */
    private int out;
<<<<<<< HEAD

    public DenseInputLayer() {
    }
=======
>>>>>>> c8291a3e

    public DenseInputLayer(int out) {
        this.out = out;
    }
    
    public DenseInputLayer() {
        this.out = 0;
    }


    @Override
    public int getOutDim() {
        return this.out;
    }

    @Override
    public float[] forward(float[] inputs) {
        AssertUtils.assertNotNull(inputs);
        AssertUtils.assertEquals(inputs, this.out);
        return inputs;
    }

    @Override
    public float[] backward(float[] backInputs, float sig) {
        throw new UnsupportedOperationException();
    }

    /*
     * (non-Javadoc)
     * 
     * @see ml.shifu.guagua.io.Bytable#write(java.io.DataOutput)
     */
    @Override
    public void write(DataOutput out) throws IOException {
        out.writeInt(this.out);
    }

    /*
     * (non-Javadoc)
     * 
     * @see ml.shifu.guagua.io.Bytable#readFields(java.io.DataInput)
     */
    @Override
    public void readFields(DataInput in) throws IOException {
        this.out = in.readInt();
    }

}<|MERGE_RESOLUTION|>--- conflicted
+++ resolved
@@ -33,21 +33,14 @@
      * Output dimension.
      */
     private int out;
-<<<<<<< HEAD
-
-    public DenseInputLayer() {
-    }
-=======
->>>>>>> c8291a3e
 
     public DenseInputLayer(int out) {
         this.out = out;
     }
-    
+
     public DenseInputLayer() {
         this.out = 0;
     }
-
 
     @Override
     public int getOutDim() {

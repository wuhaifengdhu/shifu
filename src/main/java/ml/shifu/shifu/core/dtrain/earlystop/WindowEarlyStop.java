<<<<<<< HEAD
package ml.shifu.shifu.core.dtrain.earlystop;

import ml.shifu.guagua.master.MasterContext;
import ml.shifu.shifu.container.obj.ModelConfig;
import ml.shifu.shifu.core.dtrain.CommonConstants;
import ml.shifu.shifu.core.dtrain.DTrainUtils;

import java.util.LinkedList;
import java.util.List;

/**
=======
/*
>>>>>>> b50c795b
 * Copyright [2013-2018] PayPal Software Foundation
 * <p>
 * Licensed under the Apache License, Version 2.0 (the "License")
 * you may not use this file except in compliance with the License.
 * You may obtain a copy of the License at
 * http://www.apache.org/licenses/LICENSE-2.0
 * <p>
 * Unless required by applicable law or agreed to in writing, software
 * distributed under the License is distributed on an "AS IS" BASIS,
 * WITHOUT WARRANTIES OR CONDITIONS OF ANY KIND, either express or implied.
 * See the License for the specific language governing permissions and
 * limitations under the License.
 **/
package ml.shifu.shifu.core.dtrain.earlystop;

public class WindowEarlyStop extends AbstractEarlyStopStrategy {

    private double globalMinimumError = Double.MAX_VALUE;
    private int minimumEpoches;
    private int bufferSize = 0;
    private int windowSize;

    public WindowEarlyStop(MasterContext context, ModelConfig modelConfig, int windowSize) {
        double minimumStepsRatio = DTrainUtils.getDouble(context.getProps(), // get # of steps to choose parameters
                CommonConstants.SHIFU_TRAIN_VAL_STEPS_RATIO, 0.1);
        this.minimumEpoches = (int)(modelConfig.getNumTrainEpochs() * minimumStepsRatio);
        this.windowSize = windowSize;
    }

    @Override public boolean shouldEarlyStop(int epochs, double[] weights, double trainingError, double validationError) {
        if ( epochs < minimumEpoches ) {
            return false;
        }

        if ( validationError < this.globalMinimumError ) {
            this.globalMinimumError = validationError;
            this.bufferSize = 0;
            return false;
        } else {
            if ( this.bufferSize >= this.windowSize ) {
                return true;
            } else {
                this.bufferSize ++;
                return false;
            }
        }
    }
}<|MERGE_RESOLUTION|>--- conflicted
+++ resolved
@@ -1,4 +1,3 @@
-<<<<<<< HEAD
 package ml.shifu.shifu.core.dtrain.earlystop;
 
 import ml.shifu.guagua.master.MasterContext;
@@ -6,13 +5,7 @@
 import ml.shifu.shifu.core.dtrain.CommonConstants;
 import ml.shifu.shifu.core.dtrain.DTrainUtils;
 
-import java.util.LinkedList;
-import java.util.List;
-
 /**
-=======
-/*
->>>>>>> b50c795b
  * Copyright [2013-2018] PayPal Software Foundation
  * <p>
  * Licensed under the Apache License, Version 2.0 (the "License")
@@ -25,25 +18,24 @@
  * WITHOUT WARRANTIES OR CONDITIONS OF ANY KIND, either express or implied.
  * See the License for the specific language governing permissions and
  * limitations under the License.
- **/
-package ml.shifu.shifu.core.dtrain.earlystop;
+ */
 
 public class WindowEarlyStop extends AbstractEarlyStopStrategy {
 
     private double globalMinimumError = Double.MAX_VALUE;
-    private int minimumEpoches;
+    private int minimumEpochs;
     private int bufferSize = 0;
     private int windowSize;
 
     public WindowEarlyStop(MasterContext context, ModelConfig modelConfig, int windowSize) {
         double minimumStepsRatio = DTrainUtils.getDouble(context.getProps(), // get # of steps to choose parameters
                 CommonConstants.SHIFU_TRAIN_VAL_STEPS_RATIO, 0.1);
-        this.minimumEpoches = (int)(modelConfig.getNumTrainEpochs() * minimumStepsRatio);
+        this.minimumEpochs = (int)(modelConfig.getNumTrainEpochs() * minimumStepsRatio);
         this.windowSize = windowSize;
     }
 
     @Override public boolean shouldEarlyStop(int epochs, double[] weights, double trainingError, double validationError) {
-        if ( epochs < minimumEpoches ) {
+        if ( epochs < minimumEpochs ) {
             return false;
         }
 

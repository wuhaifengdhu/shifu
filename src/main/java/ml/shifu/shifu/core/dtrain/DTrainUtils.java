--- conflicted
+++ resolved
@@ -197,15 +197,10 @@
 
     /**
      * Get the model output dimension - usually it will be 1
-<<<<<<< HEAD
-     * @param columnConfigList - List for ColumnConfig
-     * @return - output count
-=======
      * 
      * @param columnConfigList
      *            the column config list
      * @return the output count
->>>>>>> 2abfd121
      */
     public static int getModelOutputCnt(List<ColumnConfig> columnConfigList) {
         int output = 0;

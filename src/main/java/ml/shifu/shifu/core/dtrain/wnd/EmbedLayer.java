/*
 * Copyright [2013-2019] PayPal Software Foundation
 *
 * Licensed under the Apache License, Version 2.0 (the "License");
 * you may not use this file except in compliance with the License.
 * You may obtain a copy of the License at
 *
 *    http://www.apache.org/licenses/LICENSE-2.0
 *
 * Unless required by applicable law or agreed to in writing, software
 * distributed under the License is distributed on an "AS IS" BASIS,
 * WITHOUT WARRANTIES OR CONDITIONS OF ANY KIND, either express or implied.
 * See the License for the specific language governing permissions and
 * limitations under the License.
 */
package ml.shifu.shifu.core.dtrain.wnd;

import java.io.DataInput;
import java.io.DataOutput;
import java.io.IOException;
import java.util.ArrayList;
import java.util.List;

import ml.shifu.shifu.core.dtrain.AssertUtils;

/**
 * {@link EmbedLayer} merges all embedding layers together and distributes forward and backward computation to
 * {@link EmbedFieldLayer}s.
 * 
 * @author Zhang David (pengzhang@paypal.com)
 */
<<<<<<< HEAD
public class EmbedLayer extends AbstractLayer<List<SparseInput>, List<float[]>, List<float[]>, List<float[]>>
        implements WeightInitializable {
=======
public class EmbedLayer
        implements Layer<List<SparseInput>, List<float[]>, List<float[]>, List<float[]>>, WeightInitializer, Bytable {
>>>>>>> c8291a3e

    /**
     * List of embed layer which is for each embed column.
     */
    private List<EmbedFieldLayer> embedLayers;

    public EmbedLayer() {
    }

    public EmbedLayer(List<EmbedFieldLayer> embedLayers) {
        this.embedLayers = embedLayers;
    }

    @Override
    public int getOutDim() {
        int len = 0;
        for(EmbedFieldLayer embedLayer: getEmbedLayers()) {
            len += embedLayer.getOutDim();
        }
        return len;
    }

    @Override
    public List<float[]> forward(List<SparseInput> inputList) {
        AssertUtils.assertListNotNullAndSizeEqual(this.getEmbedLayers(), inputList);
        List<float[]> list = new ArrayList<>();
        for(int i = 0; i < this.getEmbedLayers().size(); i++) {
            list.add(this.getEmbedLayers().get(i).forward(inputList.get(i)));
        }
        return list;
    }

    @Override
    public List<float[]> backward(List<float[]> backInputList, float sig) {
        AssertUtils.assertListNotNullAndSizeEqual(this.getEmbedLayers(), backInputList);
        List<float[]> list = new ArrayList<>();
        for(int i = 0; i < this.getEmbedLayers().size(); i++) {
            list.add(this.getEmbedLayers().get(i).backward(backInputList.get(i), sig));
        }
        return list;
    }

    /**
     * @return the embedLayers
     */
    public List<EmbedFieldLayer> getEmbedLayers() {
        return embedLayers;
    }

    /**
     * @param embedLayers
     *            the embedLayers to set
     */
    public void setEmbedLayers(List<EmbedFieldLayer> embedLayers) {
        this.embedLayers = embedLayers;
    }

    @Override
    public void initWeight(InitMethod method) {
        for(EmbedFieldLayer embedFieldLayer: this.embedLayers) {
            embedFieldLayer.initWeight(method);
        }
    }

    public void initGrads() {
        for(EmbedFieldLayer embedFieldLayer: this.embedLayers) {
            embedFieldLayer.initGrads();
        }
    }

    /*
     * (non-Javadoc)
     * 
     * @see ml.shifu.guagua.io.Bytable#write(java.io.DataOutput)
     */
    @Override
    public void write(DataOutput out) throws IOException {
        if(this.embedLayers == null) {
            out.writeInt(0);
        } else {
            out.writeInt(this.embedLayers.size());
            for(EmbedFieldLayer embedFieldLayer: embedLayers) {
                embedFieldLayer.write(out, this.serializationType);
            }
        }
    }

    /*
     * (non-Javadoc)
     * 
     * @see ml.shifu.guagua.io.Bytable#readFields(java.io.DataInput)
     */
    @Override
    public void readFields(DataInput in) throws IOException {
        int embedLayerSize = in.readInt();
        if(this.embedLayers == null) {
            this.embedLayers = new ArrayList<EmbedFieldLayer>();
        }
        for(int i = 0; i < embedLayerSize; i++) {
            if(this.embedLayers.get(i) == null) {
                this.embedLayers.add(i, new EmbedFieldLayer());
            }
            this.embedLayers.get(i).readFields(in, this.serializationType);
        }

        while(this.embedLayers.size() > embedLayerSize) {
            this.embedLayers.remove(embedLayerSize);
        }
    }
}<|MERGE_RESOLUTION|>--- conflicted
+++ resolved
@@ -29,13 +29,8 @@
  * 
  * @author Zhang David (pengzhang@paypal.com)
  */
-<<<<<<< HEAD
 public class EmbedLayer extends AbstractLayer<List<SparseInput>, List<float[]>, List<float[]>, List<float[]>>
-        implements WeightInitializable {
-=======
-public class EmbedLayer
-        implements Layer<List<SparseInput>, List<float[]>, List<float[]>, List<float[]>>, WeightInitializer, Bytable {
->>>>>>> c8291a3e
+        implements WeightInitializer {
 
     /**
      * List of embed layer which is for each embed column.

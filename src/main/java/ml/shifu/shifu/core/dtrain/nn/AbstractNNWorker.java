/**
 * Copyright [2012-2014] PayPal Software Foundation
 *
 * Licensed under the Apache License, Version 2.0 (the "License");
 * you may not use this file except in compliance with the License.
 * You may obtain a copy of the License at
 *
 *    http://www.apache.org/licenses/LICENSE-2.0
 *
 * Unless required by applicable law or agreed to in writing, software
 * distributed under the License is distributed on an "AS IS" BASIS,
 * WITHOUT WARRANTIES OR CONDITIONS OF ANY KIND, either express or implied.
 * See the License for the specific language governing permissions and
 * limitations under the License.
 */
package ml.shifu.shifu.core.dtrain.nn;

import java.io.File;
import java.io.IOException;
import java.util.ArrayList;
import java.util.HashMap;
import java.util.HashSet;
import java.util.List;
import java.util.Map;
import java.util.Properties;
import java.util.Random;
import java.util.Set;

import org.apache.commons.lang.StringUtils;
import org.apache.commons.lang.math.RandomUtils;
import org.apache.commons.math3.distribution.PoissonDistribution;
import org.apache.hadoop.fs.Path;
import org.apache.hadoop.io.LongWritable;
import org.apache.hadoop.io.Writable;
import org.encog.engine.network.activation.ActivationSigmoid;
import org.encog.neural.error.LinearErrorFunction;
import org.encog.neural.flat.FlatNetwork;
import org.encog.neural.networks.BasicNetwork;
import org.slf4j.Logger;
import org.slf4j.LoggerFactory;

import com.google.common.base.Splitter;

import ml.shifu.guagua.GuaguaRuntimeException;
import ml.shifu.guagua.hadoop.io.GuaguaWritableAdapter;
import ml.shifu.guagua.worker.AbstractWorkerComputable;
import ml.shifu.guagua.worker.WorkerContext;
import ml.shifu.guagua.worker.WorkerContext.WorkerCompletionCallBack;
import ml.shifu.shifu.container.obj.ColumnConfig;
import ml.shifu.shifu.container.obj.ModelConfig;
import ml.shifu.shifu.container.obj.RawSourceData.SourceType;
import ml.shifu.shifu.core.dtrain.CommonConstants;
import ml.shifu.shifu.core.dtrain.DTrainUtils;
import ml.shifu.shifu.core.dtrain.dataset.BasicFloatMLData;
import ml.shifu.shifu.core.dtrain.dataset.BasicFloatMLDataPair;
import ml.shifu.shifu.core.dtrain.dataset.BasicFloatMLDataSet;
import ml.shifu.shifu.core.dtrain.dataset.BufferedFloatMLDataSet;
import ml.shifu.shifu.core.dtrain.dataset.FloatFlatNetwork;
import ml.shifu.shifu.core.dtrain.dataset.FloatMLDataPair;
import ml.shifu.shifu.core.dtrain.dataset.FloatMLDataSet;
import ml.shifu.shifu.core.dtrain.dataset.MemoryDiskFloatMLDataSet;
import ml.shifu.shifu.core.dtrain.gs.GridSearch;
import ml.shifu.shifu.udf.norm.PrecisionType;
import ml.shifu.shifu.util.CommonUtils;
import ml.shifu.shifu.util.Constants;
import ml.shifu.shifu.util.MapReduceUtils;
import ml.shifu.shifu.util.NormalizationUtils;

/**
 * {@link AbstractNNWorker} is refactored as a common class for different NN input format.
 */
public abstract class AbstractNNWorker<VALUE extends Writable> extends
        AbstractWorkerComputable<NNParams, NNParams, GuaguaWritableAdapter<LongWritable>, GuaguaWritableAdapter<VALUE>> {

    protected static final Logger LOG = LoggerFactory.getLogger(AbstractNNWorker.class);

    /**
     * Training data set
     */
    protected FloatMLDataSet trainingData = null;

    /**
     * Validation data set
     */
    protected FloatMLDataSet validationData = null;

    /**
     * NN algorithm runner instance.
     */
    protected ParallelGradient gradient;

    /**
     * Model Config read from HDFS
     */
    protected ModelConfig modelConfig;

    /**
     * Column Config list read from HDFS
     */
    protected List<ColumnConfig> columnConfigList;

    /**
     * Basic input node count for NN model
     */
    protected int inputNodeCount;

    /**
     * Basic output node count for NN model
     */
    protected int outputNodeCount;

    /**
     * {@link #candidateCount} is used to check if no variable is selected. If {@link #inputNodeCount} equals
     * {@link #candidateCount}, which means no column is selected or all columns are selected.
     */
    protected int candidateCount;

    /**
     * Trainer id used to tag bagging training job, starting from 0, 1, 2 ...
     */
    protected int trainerId = 0;

    /**
     * input record size, inc one by one.
     */
    protected long count;

    /**
     * Whether the training is dry training.
     */
    protected boolean isDry;

    /**
     * In each iteration, how many epochs will be run.
     */
    protected int epochsPerIteration = 1;

    /**
     * Whether to alternative training and testing elements.
     */
    protected boolean isCrossOver = false;

    /**
     * Whether to enable poisson bagging with replacement.
     */
    protected boolean poissonSampler;

    /**
     * PoissonDistribution which is used for poisson sampling for bagging with replacement.
     */
    protected PoissonDistribution rng = null;

    /**
     * PoissonDistribution which is used for up sampling positive records.
     */
    protected PoissonDistribution upSampleRng = null;

    /**
     * A instance from context properties which is from job configuration.
     */
    protected Properties props;

    /**
     * Indicates if there are cross validation data sets.
     */
    protected boolean isSpecificValidation = false;

    /**
     * Valid params specially for grid search
     */
    private Map<String, Object> validParams;

    /**
     * If stratified sampling or random sampling
     */
    protected boolean isStratifiedSampling = false;

    /**
     * Positive count in training data list, only be effective in 0-1 regression or onevsall classification
     */
    protected long positiveTrainCount;

    /**
     * Positive count in training data list and being selected in training, only be effective in 0-1 regression or
     * onevsall classification
     */
    protected long positiveSelectedTrainCount;

    /**
     * Negative count in training data list , only be effective in 0-1 regression or onevsall classification
     */
    protected long negativeTrainCount;

    /**
     * Negative count in training data list and being selected, only be effective in 0-1 regression or onevsall
     * classification
     */
    protected long negativeSelectedTrainCount;

    /**
     * Positive count in validation data list, only be effective in 0-1 regression or onevsall classification
     */
    protected long positiveValidationCount;

    /**
     * Negative count in validation data list, only be effective in 0-1 regression or onevsall classification
     */
    protected long negativeValidationCount;

    /**
     * PoissonDistribution which is used for poission sampling for bagging with replacement.
     */

    protected Map<Integer, PoissonDistribution> baggingRngMap = new HashMap<Integer, PoissonDistribution>();

    /**
     * Construct a bagging random map for different classes. For stratified sampling, this is useful for each class
     * sampling.
     */
    protected Map<Integer, Random> baggingRandomMap = new HashMap<Integer, Random>();

    /**
     * Construct a validation random map for different classes. For stratified sampling, this is useful for each class
     * sampling.
     */
    protected Map<Integer, Random> validationRandomMap = new HashMap<Integer, Random>();

    /**
     * Random object to sample negative records
     */
    protected Random sampelNegOnlyRandom = new Random(System.currentTimeMillis() + 1000L);

    /**
     * If k-fold cross validation
     */
    private boolean isKFoldCV;

    /**
     * If enabled by extreme learning machine: https://en.wikipedia.org/wiki/Extreme_learning_machine
     */
    // private boolean isELM;

    /**
     * Cache all features with feature index for searching
     */
    protected List<Integer> allFeatures;

    /**
     * Cache subset features with feature index for searching
     */
    protected List<Integer> subFeatures;

    /**
     * Set for sub features to quick check if column is in sub feature list
     */
    protected Set<Integer> subFeatureSet;

    /**
     * Count of feature inputs
     */
    protected int featureInputsCnt;

    /**
     * Dropout rate which is in [0, 1], default it is 0
     */
    private double dropoutRate = 0d;

    /**
     * Loss type: log, squared ...
     */
    private String lossStr;

    /**
     * Weight initializer, can be 'default', 'gaussian' or 'xavier', 'He' or 'Lecun'.
     */
    private String wgtInit;

    /**
     * If miniBatchRate set to 0.1d, {@link #batchs} is 10. It will run 10x iterations for one epochs.
     */
    private int batchs = 1;

    /**
     * The splitter for normalization data set
     */
    protected Splitter splitter;

    /**
     * The models is linear model or not
     */
    protected boolean isLinearTarget = false;

    /**
     * The model set candidate variables or not
     */
    protected boolean hasCandidates = false;

    /**
     * The normalized data is compacted or not
     */
    protected boolean isCompactMode = false;

    /**
     * The column num of weight column
     */
    protected int weightColumnId = -1;

    /**
     * The weight column is Meta column or not
     *      if the weight column is meta column, use the raw value directly
     *      else use the last column of the normalized data
     */
    protected boolean isWeightColumnMeta = false;
    
    /**
     * If precision type supported when sending out of gradients to master
     */
    private PrecisionType precisionType;

    protected boolean isUpSampleEnabled() {
        // only enabled in regression
        return this.upSampleRng != null && (modelConfig.isRegression()
                || (modelConfig.isClassification() && modelConfig.getTrain().isOneVsAll()));
    }

    /**
     * Load all configurations for modelConfig and columnConfigList from source type.
     */
    private void loadConfigFiles(final Properties props) {
        try {
            SourceType sourceType = SourceType
                    .valueOf(props.getProperty(CommonConstants.MODELSET_SOURCE_TYPE, SourceType.HDFS.toString()));
            this.modelConfig = CommonUtils.loadModelConfig(props.getProperty(CommonConstants.SHIFU_MODEL_CONFIG),
                    sourceType);
            this.isCrossOver = this.modelConfig.getTrain().getIsCrossOver().booleanValue();
            LOG.info("Parameter isCrossOver:{}", this.isCrossOver);
            this.columnConfigList = CommonUtils
                    .loadColumnConfigList(props.getProperty(CommonConstants.SHIFU_COLUMN_CONFIG), sourceType);
            this.isLinearTarget = CommonUtils.isLinearTarget(modelConfig, columnConfigList);
            this.hasCandidates = CommonUtils.hasCandidateColumns(this.columnConfigList);
            if (StringUtils.isNotBlank(modelConfig.getWeightColumnName())) {
                String weightColumnName = StringUtils.trimToEmpty(modelConfig.getWeightColumnName());
                for (ColumnConfig config: this.columnConfigList) {
                    if (StringUtils.equals(weightColumnName, config.getColumnName())) {
                        this.weightColumnId = config.getColumnNum();
                        this.isWeightColumnMeta = config.isMeta();
                        break;
                    }
                }
            }
        } catch (IOException e) {
            throw new RuntimeException(e);
        }
    }

    /**
     * Create memory data set object
     */
    @SuppressWarnings("unused")
    private void initMemoryDataSet() {
        this.trainingData = new BasicFloatMLDataSet();
        this.validationData = new BasicFloatMLDataSet();
    }

    /**
     * For disk data set , initialize it with parameters and other work about creating files.
     * 
     * @throws IOException
     *             if any exception on local fs operations.
     * @throws RuntimeException
     *             if error on deleting testing or training file.
     */
    private void initDiskDataSet() throws IOException {
        Path trainingFile = DTrainUtils.getTrainingFile();
        Path testingFile = DTrainUtils.getTestingFile();

        LOG.debug("Use disk to store training data and testing data. Training data file:{}; Testing data file:{} ",
                trainingFile.toString(), testingFile.toString());

        this.trainingData = new BufferedFloatMLDataSet(new File(trainingFile.toString()));
        ((BufferedFloatMLDataSet) this.trainingData).beginLoad(this.featureInputsCnt, getOutputNodeCount());

        this.validationData = new BufferedFloatMLDataSet(new File(testingFile.toString()));
        ((BufferedFloatMLDataSet) this.validationData).beginLoad(this.featureInputsCnt, getOutputNodeCount());
    }

    @Override
    public void init(WorkerContext<NNParams, NNParams> context) {
        // load props firstly
        this.props = context.getProps();

        loadConfigFiles(context.getProps());
        
        // load precision type, if not set, leave it to null
        String precision = props.getProperty(Constants.SHIFU_PRECISION_TYPE);
        if(precision != null) {
            this.precisionType = PrecisionType.of(precision);
        }

        this.trainerId = Integer.valueOf(context.getProps().getProperty(CommonConstants.SHIFU_TRAINER_ID, "0"));
        GridSearch gs = new GridSearch(modelConfig.getTrain().getParams(),
                modelConfig.getTrain().getGridConfigFileContent());
        this.validParams = this.modelConfig.getTrain().getParams();
        if(gs.hasHyperParam()) {
            this.validParams = gs.getParams(trainerId);
            LOG.info("Start grid search master with params: {}", validParams);
        }

        Integer kCrossValidation = this.modelConfig.getTrain().getNumKFold();
        if(kCrossValidation != null && kCrossValidation > 0) {
            isKFoldCV = true;
            LOG.info("Cross validation is enabled by kCrossValidation: {}.", kCrossValidation);
        }

        this.poissonSampler = Boolean.TRUE.toString()
                .equalsIgnoreCase(context.getProps().getProperty(NNConstants.NN_POISON_SAMPLER));
        this.rng = new PoissonDistribution(1.0d);
        Double upSampleWeight = modelConfig.getTrain().getUpSampleWeight();
        if(Double.compare(upSampleWeight, 1d) != 0 && (modelConfig.isRegression()
                || (modelConfig.isClassification() && modelConfig.getTrain().isOneVsAll()))) {
            // set mean to upSampleWeight -1 and get sample + 1to make sure no zero sample value
            LOG.info("Enable up sampling with weight {}.", upSampleWeight);
            this.upSampleRng = new PoissonDistribution(upSampleWeight - 1);
        }
        Integer epochsPerIterationInteger = this.modelConfig.getTrain().getEpochsPerIteration();
        this.epochsPerIteration = epochsPerIterationInteger == null ? 1 : epochsPerIterationInteger.intValue();
        LOG.info("epochsPerIteration in worker is :{}", epochsPerIteration);

        // Object elmObject = validParams.get(DTrainUtils.IS_ELM);
        // isELM = elmObject == null ? false : "true".equalsIgnoreCase(elmObject.toString());
        // LOG.info("Check isELM: {}", isELM);

        Object dropoutRateObj = validParams.get(CommonConstants.DROPOUT_RATE);
        if(dropoutRateObj != null) {
            this.dropoutRate = Double.valueOf(dropoutRateObj.toString());
        }
        LOG.info("'dropoutRate' in worker is :{}", this.dropoutRate);

        Object miniBatchO = validParams.get(CommonConstants.MINI_BATCH);
        if(miniBatchO != null) {
            int miniBatchs;
            try {
                miniBatchs = Integer.parseInt(miniBatchO.toString());
            } catch (Exception e) {
                miniBatchs = 1;
            }
            if(miniBatchs < 0) {
                this.batchs = 1;
            } else if(miniBatchs > 1000) {
                this.batchs = 1000;
            } else {
                this.batchs = miniBatchs;
            }
            LOG.info("'miniBatchs' in worker is : {}, batchs is {} ", miniBatchs, batchs);
        }

        int[] inputOutputIndex = DTrainUtils.getInputOutputCandidateCounts(modelConfig.getNormalizeType(),
                this.columnConfigList);
        this.inputNodeCount = inputOutputIndex[0] == 0 ? inputOutputIndex[2] : inputOutputIndex[0];
        // if is one vs all classification, outputNodeCount is set to 1, if classes=2, outputNodeCount is also 1
        int classes = modelConfig.getTags().size();
        this.outputNodeCount = (isLinearTarget || modelConfig.isRegression()) ? inputOutputIndex[1]
                : (modelConfig.getTrain().isOneVsAll() ? inputOutputIndex[1] : (classes == 2 ? 1 : classes));
        this.candidateCount = inputOutputIndex[2];
        boolean isAfterVarSelect = inputOutputIndex[0] != 0;
        LOG.info("isAfterVarSelect {}: Input count {}, output count {}, candidate count {}", isAfterVarSelect,
                inputNodeCount, outputNodeCount, candidateCount);
        // cache all feature list for sampling features
<<<<<<< HEAD
        this.allFeatures = new ArrayList<>(DTrainUtils.generateModelFeatureSet(modelConfig, columnConfigList));
=======
        this.allFeatures = NormalizationUtils.getAllFeatureList(columnConfigList, isAfterVarSelect);
>>>>>>> 075d2f46
        String subsetStr = context.getProps().getProperty(CommonConstants.SHIFU_NN_FEATURE_SUBSET);
        if(StringUtils.isBlank(subsetStr)) {
            this.subFeatures = this.allFeatures;
        } else {
            String[] splits = subsetStr.split(",");
            this.subFeatures = new ArrayList<Integer>(splits.length);
            for(String split: splits) {
                int featureIndex = Integer.parseInt(split);
                this.subFeatures.add(featureIndex);
            }
        }
        this.subFeatureSet = new HashSet<Integer>(this.subFeatures);
        LOG.info("subFeatures size is {}", subFeatures.size());
        this.featureInputsCnt = DTrainUtils.getFeatureInputsCnt(this.modelConfig, this.columnConfigList,
                this.subFeatureSet);

        this.wgtInit = "default";
        Object wgtInitObj = validParams.get(CommonConstants.WEIGHT_INITIALIZER);
        if(wgtInitObj != null) {
            this.wgtInit = wgtInitObj.toString();
        }

        Object lossObj = validParams.get("Loss");
        this.lossStr = lossObj != null ? lossObj.toString() : "squared";
        LOG.info("Loss type is {}.", this.lossStr);

        this.isDry = Boolean.TRUE.toString()
                .equalsIgnoreCase(context.getProps().getProperty(CommonConstants.SHIFU_DRY_DTRAIN));
        this.isSpecificValidation = (modelConfig.getValidationDataSetRawPath() != null
                && !"".equals(modelConfig.getValidationDataSetRawPath()));
        this.isStratifiedSampling = this.modelConfig.getTrain().getStratifiedSample();
        if(isOnDisk()) {
            LOG.info("NNWorker is loading data into disk.");
            try {
                initDiskDataSet();
            } catch (IOException e) {
                throw new RuntimeException(e);
            }
            // cannot find a good place to close these two data set, using Shutdown hook
            Runtime.getRuntime().addShutdownHook(new Thread(new Runnable() {
                @Override
                public void run() {
                    ((BufferedFloatMLDataSet) (AbstractNNWorker.this.trainingData)).close();
                    ((BufferedFloatMLDataSet) (AbstractNNWorker.this.validationData)).close();
                }
            }));
        } else {
            LOG.info("NNWorker is loading data into memory.");
            double memoryFraction = Double.valueOf(context.getProps().getProperty("guagua.data.memoryFraction", "0.6"));
            long memoryStoreSize = (long) (Runtime.getRuntime().maxMemory() * memoryFraction);
            LOG.info("Max heap memory: {}, fraction: {}", Runtime.getRuntime().maxMemory(), memoryFraction);
            double crossValidationRate = this.modelConfig.getValidSetRate();
            try {
                if(StringUtils.isNotBlank(modelConfig.getValidationDataSetRawPath())) {
                    // fixed 0.6 and 0.4 of max memory for trainingData and validationData
                    this.trainingData = new MemoryDiskFloatMLDataSet((long) (memoryStoreSize * 0.6),
                            DTrainUtils.getTrainingFile().toString(), this.featureInputsCnt, this.outputNodeCount);
                    this.validationData = new MemoryDiskFloatMLDataSet((long) (memoryStoreSize * 0.4),
                            DTrainUtils.getTestingFile().toString(), this.featureInputsCnt, this.outputNodeCount);
                } else {
                    this.trainingData = new MemoryDiskFloatMLDataSet(
                            (long) (memoryStoreSize * (1 - crossValidationRate)),
                            DTrainUtils.getTrainingFile().toString(), this.featureInputsCnt, this.outputNodeCount);
                    this.validationData = new MemoryDiskFloatMLDataSet((long) (memoryStoreSize * crossValidationRate),
                            DTrainUtils.getTestingFile().toString(), this.featureInputsCnt, this.outputNodeCount);
                }
                // cannot find a good place to close these two data set, using Shutdown hook
                Runtime.getRuntime().addShutdownHook(new Thread(new Runnable() {
                    @Override
                    public void run() {
                        ((MemoryDiskFloatMLDataSet) (AbstractNNWorker.this.trainingData)).close();
                        ((MemoryDiskFloatMLDataSet) (AbstractNNWorker.this.validationData)).close();
                    }
                }));
            } catch (IOException e) {
                throw new GuaguaRuntimeException(e);
            }
        }

        // create Splitter
        String delimiter = context.getProps().getProperty(Constants.SHIFU_OUTPUT_DATA_DELIMITER);
        this.splitter = MapReduceUtils.generateShifuOutputSplitter(delimiter);
    }

    private boolean isOnDisk() {
        return this.modelConfig.getTrain().getTrainOnDisk() != null
                && this.modelConfig.getTrain().getTrainOnDisk().booleanValue();
    }

    @Override
    public NNParams doCompute(WorkerContext<NNParams, NNParams> context) {
        // For dry option, return empty result.
        // For first iteration, we don't do anything, just wait for master to update weights in next iteration. This
        // make sure all workers in the 1st iteration to get the same weights.
        if(this.isDry || context.isFirstIteration()) {
            return buildEmptyNNParams(context);
        }

        if(context.getLastMasterResult() == null) {
            // This may not happen since master will set initialization weights firstly.
            LOG.warn("Master result of last iteration is null.");
            return null;
        }
        LOG.debug("Set current model with params {}", context.getLastMasterResult());

        // initialize gradients if null
        double[] weights = context.getLastMasterResult().getWeights();
        if(gradient == null) {
            initGradient(this.trainingData, this.validationData, weights, this.isCrossOver);
            // register call back for shut down thread pool.
            context.addCompletionCallBack(new WorkerCompletionCallBack<NNParams, NNParams>() {
                @Override
                public void callback(WorkerContext<NNParams, NNParams> context) {
                    AbstractNNWorker.this.gradient.shutdown();
                }
            });
        } else {
            if(this.isCrossOver) {
                // each iteration reset seed
                this.gradient.setSeed(System.currentTimeMillis());
            }
        }

        this.gradient.getNetwork().setWeights(weights);

        Set<Integer> dropoutNodes = context.getLastMasterResult().getDropoutNodes();

        // using the weights from master to train model in current iteration
        double[] gradients = null;
        for(int i = 0; i < epochsPerIteration; i++) {
            gradients = this.gradient.computeGradients(context.getCurrentIteration(), dropoutNodes);
            if(this.epochsPerIteration > 1) {
                this.gradient.resetNetworkWeights();
            }
        }
        // get train errors and test errors
        double trainError = this.gradient.getTrainError();

        long start = System.currentTimeMillis();
        double testError = this.validationData.getRecordCount() > 0 ? (this.gradient.calculateError())
                : this.gradient.getTrainError();
        LOG.info("Computing test error time: {}ms", (System.currentTimeMillis() - start));

        // if the validation set is 0%, then the validation error should be "N/A"
        LOG.info("NNWorker compute iteration {} (train error {} validation error {})",
                new Object[] { context.getCurrentIteration(), trainError,
                        (this.validationData.getRecordCount() > 0 ? testError : "N/A") });

        NNParams params = new NNParams();
        params.setValidationError(testError);
        params.setTrainError(trainError);
        if(this.precisionType == null) {
            params.setGradients(gradients);
        } else {
            params.setGradients(castToPrecision(gradients));
        }
        // prevent null point;
        params.setWeights(new double[0]);
        params.setTrainSize(this.gradient.getTrainSize());
        params.setValidationSize(this.gradient.getValidationSize());
        params.setTrainSum(this.gradient.getTrainSum());
        params.setValidationSum(this.gradient.getValidationSum());
        params.setCount(count);
        return params;
    }

    private double[] castToPrecision(double[] gradients) {
        for(int i = 0; i < gradients.length; i++) {
            gradients[i] = ((Number)this.precisionType.to(gradients[i])).doubleValue();
        }
        return gradients;
    }

    @SuppressWarnings("unchecked")
    private void initGradient(FloatMLDataSet training, FloatMLDataSet testing, double[] weights, boolean isCrossOver) {
        int numLayers = (Integer) this.validParams.get(CommonConstants.NUM_HIDDEN_LAYERS);
        List<String> actFunc = (List<String>) this.validParams.get(CommonConstants.ACTIVATION_FUNC);
        List<Integer> hiddenNodeList = (List<Integer>) this.validParams.get(CommonConstants.NUM_HIDDEN_NODES);

        String outputActivationFunc = (String) validParams.get(CommonConstants.OUTPUT_ACTIVATION_FUNC);
        BasicNetwork network = DTrainUtils.generateNetwork(this.featureInputsCnt, this.outputNodeCount, numLayers,
                actFunc, hiddenNodeList, false, this.dropoutRate, this.wgtInit,
                CommonUtils.isLinearTarget(modelConfig, columnConfigList), outputActivationFunc);
        // use the weights from master
        network.getFlat().setWeights(weights);

        FlatNetwork flat = network.getFlat();
        // copy Propagation from encog, fix flat spot problem
        double[] flatSpot = new double[flat.getActivationFunctions().length];
        for(int i = 0; i < flat.getActivationFunctions().length; i++) {
            flatSpot[i] = flat.getActivationFunctions()[i] instanceof ActivationSigmoid ? 0.1 : 0.0;
        }
        LOG.info("Gradient computing thread count is {}.", modelConfig.getTrain().getWorkerThreadCount());

        this.gradient = new ParallelGradient((FloatFlatNetwork) flat, training, testing, flatSpot,
                new LinearErrorFunction(), isCrossOver, modelConfig.getTrain().getWorkerThreadCount(), this.lossStr,
                this.batchs);
    }

    private NNParams buildEmptyNNParams(WorkerContext<NNParams, NNParams> workerContext) {
        NNParams params = new NNParams();
        params.setWeights(new double[0]);
        params.setGradients(new double[0]);
        params.setValidationError(NNConstants.DRY_ERROR);
        params.setTrainError(NNConstants.DRY_ERROR);
        return params;
    }

    @Override
    protected void postLoad(WorkerContext<NNParams, NNParams> workerContext) {
        if(isOnDisk()) {
            ((BufferedFloatMLDataSet) this.trainingData).endLoad();
            if(validationData != null) {
                ((BufferedFloatMLDataSet) this.validationData).endLoad();
            }
        } else {
            ((MemoryDiskFloatMLDataSet) this.trainingData).endLoad();
            ((MemoryDiskFloatMLDataSet) this.validationData).endLoad();
            LOG.info("    - # Training Records in memory: {}.",
                    ((MemoryDiskFloatMLDataSet) this.trainingData).getMemoryCount());
            LOG.info("    - # Training Records in disk: {}.",
                    ((MemoryDiskFloatMLDataSet) this.trainingData).getDiskCount());
        }
        LOG.info("    - # Records of the Total Data Set: {}.", this.count);
        LOG.info("    - Bagging Sample Rate: {}.", this.modelConfig.getBaggingSampleRate());
        LOG.info("    - Bagging With Replacement: {}.", this.modelConfig.isBaggingWithReplacement());
        if(this.isKFoldCV) {
            LOG.info("        - Validation Rate(kFold): {}.", 1d / this.modelConfig.getTrain().getNumKFold());
        } else {
            LOG.info("        - Validation Rate: {}.", this.modelConfig.getValidSetRate());
        }
        LOG.info("        - # Records of the Training Set: {}.", this.trainingData.getRecordCount());
        if(modelConfig.isRegression() || modelConfig.getTrain().isOneVsAll()) {
            LOG.info("        - # Positive Bagging Selected Records of the Training Set: {}.",
                    this.positiveSelectedTrainCount);
            LOG.info("        - # Negative Bagging Selected Records of the Training Set: {}.",
                    this.negativeSelectedTrainCount);
            LOG.info("        - # Positive Raw Records of the Training Set: {}.", this.positiveTrainCount);
            LOG.info("        - # Negative Raw Records of the Training Set: {}.", this.negativeTrainCount);
        }

        if(validationData != null) {
            LOG.info("        - # Records of the Validation Set: {}.", this.validationData.getRecordCount());
            if(modelConfig.isRegression() || modelConfig.getTrain().isOneVsAll()) {
                LOG.info("        - # Positive Records of the Validation Set: {}.", this.positiveValidationCount);
                LOG.info("        - # Negative Records of the Validation Set: {}.", this.negativeValidationCount);
            }
        }
    }

    protected float sampleWeights(float label) {
        float sampleWeights = 1f;
        // sample negative or kFoldCV, sample rate is 1d
        double sampleRate = (modelConfig.getTrain().getSampleNegOnly() || this.isKFoldCV) ? 1d
                : modelConfig.getTrain().getBaggingSampleRate();
        int classValue = (int) (label + 0.01f);
        if(!modelConfig.isBaggingWithReplacement()) {
            Random random = null;
            if(this.isStratifiedSampling) {
                random = baggingRandomMap.get(classValue);
                if(random == null) {
                    random = DTrainUtils.generateRandomBySampleSeed(modelConfig.getTrain().getBaggingSampleSeed(),
                            CommonConstants.NOT_CONFIGURED_BAGGING_SEED);
                    baggingRandomMap.put(classValue, random);
                }
            } else {
                random = baggingRandomMap.get(0);
                if(random == null) {
                    random = DTrainUtils.generateRandomBySampleSeed(modelConfig.getTrain().getBaggingSampleSeed(),
                            CommonConstants.NOT_CONFIGURED_BAGGING_SEED);
                    baggingRandomMap.put(0, random);
                }
            }
            if(random.nextDouble() <= sampleRate) {
                sampleWeights = 1f;
            } else {
                sampleWeights = 0f;
            }
        } else {
            // bagging with replacement sampling in training data set, take PoissonDistribution for sampling with
            // replacement
            if(this.isStratifiedSampling) {
                PoissonDistribution rng = this.baggingRngMap.get(classValue);
                if(rng == null) {
                    rng = new PoissonDistribution(sampleRate);
                    this.baggingRngMap.put(classValue, rng);
                }
                sampleWeights = rng.sample();
            } else {
                PoissonDistribution rng = this.baggingRngMap.get(0);
                if(rng == null) {
                    rng = new PoissonDistribution(sampleRate);
                    this.baggingRngMap.put(0, rng);
                }
                sampleWeights = rng.sample();
            }
        }
        return sampleWeights;
    }

    protected void addDataPairToDataSet(long hashcode, FloatMLDataPair pair) {
        addDataPairToDataSet(hashcode, pair, false);
    }

    protected boolean isPositive(float value) {
        return Float.compare(1f, value) == 0;
    }

    /**
     * Add to training set or validation set according to validation rate.
     * 
     * @param hashcode
     *            the hash code of the data
     * @param pair
     *            data instance
     * @param isValidation
     *            if it is validation
     * @return if in training, training is true, others are false.
     */
    protected boolean addDataPairToDataSet(long hashcode, FloatMLDataPair pair, boolean isValidation) {
        if(this.isKFoldCV) {
            int k = this.modelConfig.getTrain().getNumKFold();
            if(hashcode % k == this.trainerId) {
                this.validationData.add(pair);
                if(isPositive(pair.getIdealArray()[0])) {
                    this.positiveValidationCount += 1L;
                } else {
                    this.negativeValidationCount += 1L;
                }
                return false;
            } else {
                this.trainingData.add(pair);
                if(isPositive(pair.getIdealArray()[0])) {
                    this.positiveTrainCount += 1L;
                } else {
                    this.negativeTrainCount += 1L;
                }
                return true;
            }
        }

        if(this.isSpecificValidation) {
            if(isValidation) {
                this.validationData.add(pair);
                if(isPositive(pair.getIdealArray()[0])) {
                    this.positiveValidationCount += 1L;
                } else {
                    this.negativeValidationCount += 1L;
                }
                return false;
            } else {
                this.trainingData.add(pair);
                if(isPositive(pair.getIdealArray()[0])) {
                    this.positiveTrainCount += 1L;
                } else {
                    this.negativeTrainCount += 1L;
                }
                return true;
            }
        } else {
            if(Double.compare(this.modelConfig.getValidSetRate(), 0d) != 0) {
                int classValue = (int) (pair.getIdealArray()[0] + 0.01f);
                Random random = null;
                if(this.isStratifiedSampling) {
                    // each class use one random instance
                    random = validationRandomMap.get(classValue);
                    if(random == null) {
                        random = new Random();
                        this.validationRandomMap.put(classValue, random);
                    }
                } else {
                    // all data use one random instance
                    random = validationRandomMap.get(0);
                    if(random == null) {
                        random = new Random();
                        this.validationRandomMap.put(0, random);
                    }
                }

                if(this.modelConfig.isFixInitialInput()) {
                    // for fix initial input, if hashcode%100 is in [start-hashcode, end-hashcode), validation,
                    // otherwise training. start hashcode in different job is different to make sure bagging jobs have
                    // different data. if end-hashcode is over 100, then check if hashcode is in [start-hashcode, 100]
                    // or [0, end-hashcode]
                    int startHashCode = (100 / this.modelConfig.getBaggingNum()) * this.trainerId;
                    int endHashCode = startHashCode
                            + Double.valueOf(this.modelConfig.getValidSetRate() * 100).intValue();
                    if(isInRange(hashcode, startHashCode, endHashCode)) {
                        this.validationData.add(pair);
                        if(isPositive(pair.getIdealArray()[0])) {
                            this.positiveValidationCount += 1L;
                        } else {
                            this.negativeValidationCount += 1L;
                        }
                        return false;
                    } else {
                        this.trainingData.add(pair);
                        if(isPositive(pair.getIdealArray()[0])) {
                            this.positiveTrainCount += 1L;
                        } else {
                            this.negativeTrainCount += 1L;
                        }
                        return true;
                    }
                } else {
                    // not fixed initial input, if random value >= validRate, training, otherwise validation.
                    if(random.nextDouble() >= this.modelConfig.getValidSetRate()) {
                        this.trainingData.add(pair);
                        if(isPositive(pair.getIdealArray()[0])) {
                            this.positiveTrainCount += 1L;
                        } else {
                            this.negativeTrainCount += 1L;
                        }
                        return true;
                    } else {
                        this.validationData.add(pair);
                        if(isPositive(pair.getIdealArray()[0])) {
                            this.positiveValidationCount += 1L;
                        } else {
                            this.negativeValidationCount += 1L;
                        }
                        return false;
                    }
                }
            } else {
                this.trainingData.add(pair);
                if(isPositive(pair.getIdealArray()[0])) {
                    this.positiveTrainCount += 1L;
                } else {
                    this.negativeTrainCount += 1L;
                }
                return true;
            }
        }
    }

    protected boolean isInRange(long hashcode, int startHashCode, int endHashCode) {
        // check if in [start, end] or if in [start, 100) and [0, end-100)
        int hashCodeIn100 = (int) hashcode % 100;
        if(endHashCode <= 100) {
            // in range [start, end)
            return hashCodeIn100 >= startHashCode && hashCodeIn100 < endHashCode;
        } else {
            // in range [start, 100) or [0, endHashCode-100)
            return hashCodeIn100 >= startHashCode || hashCodeIn100 < (endHashCode % 100);
        }
    }

    /**
     * Only baggingWithReplacement is set and size over NNConstants.NN_BAGGING_THRESHOLD, and random value <= 1/size. We
     * choose use existing data to add training data set and testing data set.
     */
    @SuppressWarnings("unused")
    private boolean isBaggingReplacementTrigged(final double random) {
        long trainingSize = this.trainingData.getRecordCount();
        long testingSize = this.validationData.getRecordCount();
        // size should be equals to sampleCount:)
        long size = trainingSize + testingSize;
        return this.modelConfig.isBaggingWithReplacement() && (testingSize > 0) && (trainingSize > 0)
                && (size > NNConstants.NN_BAGGING_THRESHOLD) && (Double.compare(random, 0.5d) < 0);
    }

    /**
     * From Trainer, the logic is to random choose items in master dataset, but I don't want to load data twice for
     * saving memory. Use this to mock raw random repeat logic. This should be some logic difference because of data are
     * not loaded into data set, not random.
     */
    @SuppressWarnings("unused")
    private void mockRandomRepeatData(double crossValidationRate, double random) {
        long trainingSize = this.trainingData.getRecordCount();
        long testingSize = this.validationData.getRecordCount();
        long size = trainingSize + testingSize;
        // here we used a strong cast from long to int since it's just a random choosing algorithm
        int next = RandomUtils.nextInt((int) size);
        FloatMLDataPair dataPair = new BasicFloatMLDataPair(new BasicFloatMLData(new float[this.subFeatures.size()]),
                new BasicFloatMLData(new float[this.outputNodeCount]));
        if(next >= trainingSize) {
            this.validationData.getRecord(next - trainingSize, dataPair);
        } else {
            this.trainingData.getRecord(next, dataPair);
        }

        if(Double.compare(random, crossValidationRate) < 0) {
            this.validationData.add(dataPair);
        } else {
            this.trainingData.add(dataPair);
        }
    }

    public FloatMLDataSet getTrainingData() {
        return trainingData;
    }

    public void setTrainingData(FloatMLDataSet trainingData) {
        this.trainingData = trainingData;
    }

    public FloatMLDataSet getTestingData() {
        return validationData;
    }

    public void setTestingData(FloatMLDataSet testingData) {
        this.validationData = testingData;
    }

    public ModelConfig getModelConfig() {
        return modelConfig;
    }

    public void setModelConfig(ModelConfig modelConfig) {
        this.modelConfig = modelConfig;
    }

    public List<ColumnConfig> getColumnConfigList() {
        return columnConfigList;
    }

    public void setColumnConfigList(List<ColumnConfig> columnConfigList) {
        this.columnConfigList = columnConfigList;
    }

    public int getInputNodeCount() {
        return inputNodeCount;
    }

    public void setInputNodeCount(int inputNodeCount) {
        this.inputNodeCount = inputNodeCount;
    }

    public int getOutputNodeCount() {
        return outputNodeCount;
    }

    public void setOutputNodeCount(int outputNodeCount) {
        this.outputNodeCount = outputNodeCount;
    }

}<|MERGE_RESOLUTION|>--- conflicted
+++ resolved
@@ -466,11 +466,7 @@
         LOG.info("isAfterVarSelect {}: Input count {}, output count {}, candidate count {}", isAfterVarSelect,
                 inputNodeCount, outputNodeCount, candidateCount);
         // cache all feature list for sampling features
-<<<<<<< HEAD
         this.allFeatures = new ArrayList<>(DTrainUtils.generateModelFeatureSet(modelConfig, columnConfigList));
-=======
-        this.allFeatures = NormalizationUtils.getAllFeatureList(columnConfigList, isAfterVarSelect);
->>>>>>> 075d2f46
         String subsetStr = context.getProps().getProperty(CommonConstants.SHIFU_NN_FEATURE_SUBSET);
         if(StringUtils.isBlank(subsetStr)) {
             this.subFeatures = this.allFeatures;

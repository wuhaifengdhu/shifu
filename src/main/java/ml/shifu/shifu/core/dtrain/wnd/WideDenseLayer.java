/*
 * Copyright [2013-2019] PayPal Software Foundation
 *
 * Licensed under the Apache License, Version 2.0 (the "License");
 * you may not use this file except in compliance with the License.
 * You may obtain a copy of the License at
 *
 *    http://www.apache.org/licenses/LICENSE-2.0
 *
 * Unless required by applicable law or agreed to in writing, software
 * distributed under the License is distributed on an "AS IS" BASIS,
 * WITHOUT WARRANTIES OR CONDITIONS OF ANY KIND, either express or implied.
 * See the License for the specific language governing permissions and
 * limitations under the License.
 */
package ml.shifu.shifu.core.dtrain.wnd;

import ml.shifu.guagua.io.Bytable;

import java.io.DataInput;
import java.io.DataOutput;
import java.io.IOException;
import java.util.List;

/**
 * TODO
 * 
 * @author Zhang David (pengzhang@paypal.com)
 */
<<<<<<< HEAD
public class WideDenseLayer extends AbstractLayer<float[], float[], float[], float[]> implements WeightInitializable {
=======
public class WideDenseLayer implements Layer<float[], float[], float[], float[]>, WeightInitializer, Bytable {
>>>>>>> c8291a3e

    /**
     * [in] float array of weights
     */
    private float[] weights;

    /**
     * Gradients, using map for sparse updates
     */
    private float[] wGrads;

    /**
     * # of inputs
     */
    private int in;

    /**
     * L2 level regularization parameter.
     */
    private float l2reg;

    /**
     * Last input used in backward computation
     */
    private float[] lastInput;

    /**
     * Columns of IDs
     */
    private List<Integer> columnIds;

    public WideDenseLayer() {
    }
<<<<<<< HEAD

=======
    
>>>>>>> c8291a3e
    public WideDenseLayer(List<Integer> columnIds, float[] weights, int in, float l2reg) {
        this.weights = weights;
        this.in = in;
        this.columnIds = columnIds;
        this.l2reg = l2reg;
    }

    public WideDenseLayer(List<Integer> columnIds, int in, float l2reg) {
        this.in = in;
        this.setColumnIds(columnIds);
        this.weights = new float[in];
        this.l2reg = l2reg;
    }

    @Override
    public float[] forward(float[] inputs) {
        this.lastInput = inputs;
        float[] results = new float[1];
        for(int i = 0; i < inputs.length; i++) {
            results[0] += inputs[i] * this.weights[i];
        }
        return results;
    }

    @Override
    public float[] backward(float[] backInputs, float sig) {
        // gradients compute and L2 reg here
        for(int i = 0; i < this.in; i++) {
            this.wGrads[i] += (this.lastInput[i] * backInputs[0] * sig); // basic derivatives
            this.wGrads[i] += (this.l2reg * this.weights[i] * sig);// l2 loss derivatives
        }
        // no need compute backward outputs as it is last layer
        return null;
    }

    public void initGrads() {
        this.wGrads = new float[this.in];
    }

    @Override
    public int getOutDim() {
        return 1;
    }

    /**
     * @return the weights
     */
    public float[] getWeights() {
        return weights;
    }

    /**
     * @param weights
     *            the weights to set
     */
    public void setWeights(float[] weights) {
        this.weights = weights;
    }

    /**
     * @return the in
     */
    public int getIn() {
        return in;
    }

    /**
     * @param in
     *            the in to set
     */
    public void setIn(int in) {
        this.in = in;
    }

    /**
     * @return the l2reg
     */
    public float getL2reg() {
        return l2reg;
    }

    /**
     * @param l2reg
     *            the l2reg to set
     */
    public void setL2reg(float l2reg) {
        this.l2reg = l2reg;
    }


    /**
     * @return the columnIds
     */
    public List<Integer> getColumnIds() {
        return columnIds;
    }

    /**
     * @param columnIds
     *            the columnIds to set
     */
    public void setColumnIds(List<Integer> columnIds) {
        this.columnIds = columnIds;
    }

    /*
     * (non-Javadoc)
     * 
     * @see ml.shifu.guagua.io.Bytable#write(java.io.DataOutput)
     */
    @Override
    public void write(DataOutput out) throws IOException {
        out.writeFloat(this.l2reg);
        out.writeInt(this.in);
        if(this.serializationType == SerializationType.WEIGHTS
                || this.serializationType == SerializationType.MODEL_SPEC) {
            SerializationUtil.writeFloatArray(out, this.weights, this.in);
        } else if(this.serializationType == SerializationType.GRADIENTS) {
            SerializationUtil.writeFloatArray(out, this.wGrads, this.in);
        }
    }

    /*
     * (non-Javadoc)
     * 
     * @see ml.shifu.guagua.io.Bytable#readFields(java.io.DataInput)
     */
    @Override
    public void readFields(DataInput in) throws IOException {
        this.l2reg = in.readFloat();
        this.in = in.readInt();
        if(this.serializationType == SerializationType.WEIGHTS
                || this.serializationType == SerializationType.MODEL_SPEC) {
            this.weights = SerializationUtil.readFloatArray(in, this.weights, this.in);
        } else if(this.serializationType == SerializationType.GRADIENTS) {
            this.wGrads = SerializationUtil.readFloatArray(in, this.wGrads, this.in);
        }
    }

    @Override
    public void initWeight(InitMethod method) {
        this.weights = method.getInitialisable().initWeight(this.in);
    }
}<|MERGE_RESOLUTION|>--- conflicted
+++ resolved
@@ -15,8 +15,6 @@
  */
 package ml.shifu.shifu.core.dtrain.wnd;
 
-import ml.shifu.guagua.io.Bytable;
-
 import java.io.DataInput;
 import java.io.DataOutput;
 import java.io.IOException;
@@ -27,11 +25,7 @@
  * 
  * @author Zhang David (pengzhang@paypal.com)
  */
-<<<<<<< HEAD
-public class WideDenseLayer extends AbstractLayer<float[], float[], float[], float[]> implements WeightInitializable {
-=======
-public class WideDenseLayer implements Layer<float[], float[], float[], float[]>, WeightInitializer, Bytable {
->>>>>>> c8291a3e
+public class WideDenseLayer extends AbstractLayer<float[], float[], float[], float[]> implements WeightInitializer {
 
     /**
      * [in] float array of weights
@@ -65,11 +59,7 @@
 
     public WideDenseLayer() {
     }
-<<<<<<< HEAD
-
-=======
-    
->>>>>>> c8291a3e
+
     public WideDenseLayer(List<Integer> columnIds, float[] weights, int in, float l2reg) {
         this.weights = weights;
         this.in = in;
@@ -158,7 +148,6 @@
     public void setL2reg(float l2reg) {
         this.l2reg = l2reg;
     }
-
 
     /**
      * @return the columnIds

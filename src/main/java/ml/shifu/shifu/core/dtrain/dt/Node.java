/*
 * Copyright [2013-2015] PayPal Software Foundation
 *
 * Licensed under the Apache License, Version 2.0 (the "License");
 * you may not use this file except in compliance with the License.
 * You may obtain a copy of the License at
 *
 *    http://www.apache.org/licenses/LICENSE-2.0
 *
 * Unless required by applicable law or agreed to in writing, software
 * distributed under the License is distributed on an "AS IS" BASIS,
 * WITHOUT WARRANTIES OR CONDITIONS OF ANY KIND, either express or implied.
 * See the License for the specific language governing permissions and
 * limitations under the License.
 */
package ml.shifu.shifu.core.dtrain.dt;

import java.io.DataInput;
import java.io.DataOutput;
import java.io.IOException;
import java.util.ArrayList;
import java.util.List;
import java.util.Map;

import ml.shifu.guagua.io.Bytable;

/**
 * A binary tree node.
 * 
 * <p>
 * {@link #left} and {@link #right} are children for node. Other attributes are attached as fields. {@link #predict} are
 * node predict info with predict value and classification value. To predict a node is to find a lef node and get its
 * predict.
 * 
 * <p>
 * A tree can be set as a only root node and started with id 1, 2, 3 ...
 * 
 * @author Zhang David (pengzhang@paypal.com)
 */
public class Node implements Bytable {

    public static class NodeStats {

        /**
         * Impurity value for such node, such value can be computed from different {@link Impurity} like {@link Entropy}
         * , {@link Variance}.
         */
        private double impurity;

        /**
         * Predict value for left child, null if leaf.
         */
        private Predict leftPredict;

        /**
         * Left impurity value, 0 if leaf.
         */
        private double leftImpurity;

        /**
         * Predict value for right child, null if leaf.
         */
        private Predict rightPredict;

        /**
         * Impurity for right node.
         */
        private double rightImpurity;

        /**
         * 'isLeaf' is used to set a flag not to extend this tree.
         */
        private boolean isLeaf;

        /**
         * Ratio of # of weighted instances in such node over # of all weighted instances
         */
        private double wgtCntRatio;

        /**
         * @return the impurity
         */
        public double getImpurity() {
            return impurity;
        }

        /**
         * @return the leftPredict
         */
        public Predict getLeftPredict() {
            return leftPredict;
        }

        /**
         * @return the leftImpurity
         */
        public double getLeftImpurity() {
            return leftImpurity;
        }

        /**
         * @return the rightPredict
         */
        public Predict getRightPredict() {
            return rightPredict;
        }

        /**
         * @return the rightImpurity
         */
        public double getRightImpurity() {
            return rightImpurity;
        }

        /**
         * @param impurity
         *            the impurity to set
         */
        public void setImpurity(double impurity) {
            this.impurity = impurity;
        }

        /**
         * @param leftPredict
         *            the leftPredict to set
         */
        public void setLeftPredict(Predict leftPredict) {
            this.leftPredict = leftPredict;
        }

        /**
         * @param leftImpurity
         *            the leftImpurity to set
         */
        public void setLeftImpurity(double leftImpurity) {
            this.leftImpurity = leftImpurity;
        }

        /**
         * @param rightPredict
         *            the rightPredict to set
         */
        public void setRightPredict(Predict rightPredict) {
            this.rightPredict = rightPredict;
        }

        /**
         * @param rightImpurity
         *            the rightImpurity to set
         */
        public void setRightImpurity(double rightImpurity) {
            this.rightImpurity = rightImpurity;
        }

        /**
         * @return the isLeaf
         */
        public boolean isLeaf() {
            return isLeaf;
        }

        /**
         * @param isLeaf
         *            the isLeaf to set
         */
        public void setLeaf(boolean isLeaf) {
            this.isLeaf = isLeaf;
        }

        /**
         * @return the wgtCntRatio
         */
        public double getWgtCntRatio() {
            return wgtCntRatio;
        }

        /**
         * @param wgtCntRatio
         *            the wgtCntRatio to set
         */
        public void setWgtCntRatio(double wgtCntRatio) {
            this.wgtCntRatio = wgtCntRatio;
        }

        /*
         * (non-Javadoc)
         * 
         * @see java.lang.Object#toString()
         */
        @Override
        public String toString() {
            return "NodeStats [impurity=" + impurity + ", leftPredict=" + leftPredict + ", leftImpurity="
                    + leftImpurity + ", rightPredict=" + rightPredict + ", rightImpurity=" + rightImpurity
                    + ", isLeaf=" + isLeaf + ", wgtCntRatio=" + wgtCntRatio + "]";
        }

    }

    /**
     * Node id, start from 1, 2, 3 ...
     */
    private int id;

    /**
     * Feature split for such node, if leaf node means no split. Node is split by numeric feature or categorical
     * feature. Please check {@link Split} for details.
     */
    private Split split;

    /**
     * Left child, if leaf, left is null.
     */
    private Node left;

    /**
     * Right child, if leaf, right is null.
     */
    private Node right;

    /**
     * Predict value and probability for such node which is collected from workers.
     */
    private Predict predict;

    /**
     * Node stats like gain and impurity used for split, no need in execution
     */
    private NodeStats nodeStats;

    /**
     * Gain for such node, such value can be computed from different {@link Impurity} like {@link Entropy},
     * {@link Variance}. Gain = impurity - leftWeight * leftImpurity - rightWeight * rightImpurity.
     * 
     * <p>
     * Set gain to float and in fact in disk it is set to float to save disk, here set to float type to save memory
     * also.
     */
<<<<<<< HEAD
    private double gain;
=======
    private float gain;
>>>>>>> 00a172e0

    /**
     * Default root index is 1. Others are 2, 3, 4, 5 ...
     */
    public static final int ROOT_INDEX = 1;

    /**
     * If node with such index, means such node is invalid.
     */
    public static final int INVALID_INDEX = -1;

    public Node() {
        this(ROOT_INDEX);
    }

    public Node(int id) {
        this.id = id;
    }

    public Node(int id, Node left, Node right) {
        this.id = id;
        this.left = left;
        this.right = right;
    }

    public Node(int id, Predict predict, double impurity, boolean isLeaf) {
        this.id = id;
        this.predict = predict;
        this.nodeStats = new NodeStats();
        this.nodeStats.setImpurity(impurity);
        this.nodeStats.setLeaf(isLeaf);
    }

    /**
     * @return the id
     */
    public int getId() {
        return id;
    }

    /**
     * @return the left
     */
    public Node getLeft() {
        return left;
    }

    /**
     * @return the right
     */
    public Node getRight() {
        return right;
    }

    /**
     * @return the predict
     */
    public Predict getPredict() {
        return predict;
    }

    /**
     * @return the gain
     */
    public double getGain() {
        return this.gain;
    }

    /**
     * @return the impurity
     */
    public double getImpurity() {
        return nodeStats.getImpurity();
    }

    /**
     * @return the leftPredict
     */
    public Predict getLeftPredict() {
        return nodeStats.getLeftPredict();
    }

    /**
     * @return the leftImpurity
     */
    public double getLeftImpurity() {
        return nodeStats.getLeftImpurity();
    }

    /**
     * @return the rightPredict
     */
    public Predict getRightPredict() {
        return nodeStats.getRightPredict();
    }

    /**
     * @return the rightImpurity
     */
    public double getRightImpurity() {
        return nodeStats.getRightImpurity();
    }

    /**
     * @param id
     *            the id to set
     */
    public void setId(int id) {
        this.id = id;
    }

    /**
     * @param left
     *            the left to set
     */
    public void setLeft(Node left) {
        this.left = left;
    }

    /**
     * @param right
     *            the right to set
     */
    public void setRight(Node right) {
        this.right = right;
    }

    /**
     * @param predict
     *            the predict to set
     */
    public void setPredict(Predict predict) {
        this.predict = predict;
    }

    /**
     * @param gain
     *            the gain to set
     */
    public void setGain(double gain) {
        // cast to float is ok to save memory
        this.gain = (float) gain;
    }

    /**
     * @param impurity
     *            the impurity to set
     */
    public void setImpurity(double impurity) {
        if(this.nodeStats == null) {
            this.nodeStats = new NodeStats();
        }
        this.nodeStats.setImpurity(impurity);
    }

    /**
     * @param leftPredict
     *            the leftPredict to set
     */
    public void setLeftPredict(Predict leftPredict) {
        if(this.nodeStats == null) {
            this.nodeStats = new NodeStats();
        }
        this.nodeStats.setLeftPredict(leftPredict);
    }

    /**
     * @param leftImpurity
     *            the leftImpurity to set
     */
    public void setLeftImpurity(double leftImpurity) {
        if(this.nodeStats == null) {
            this.nodeStats = new NodeStats();
        }
        this.nodeStats.setLeftImpurity(leftImpurity);
    }

    /**
     * @param rightPredict
     *            the rightPredict to set
     */
    public void setRightPredict(Predict rightPredict) {
        if(this.nodeStats == null) {
            this.nodeStats = new NodeStats();
        }
        this.nodeStats.setRightPredict(rightPredict);
    }

    /**
     * @param rightImpurity
     *            the rightImpurity to set
     */
    public void setRightImpurity(double rightImpurity) {
        if(this.nodeStats == null) {
            this.nodeStats = new NodeStats();
        }
        this.nodeStats.setRightImpurity(rightImpurity);
    }

    /**
     * @return the split
     */
    public Split getSplit() {
        return split;
    }

    /**
     * @param split
     *            the split to set
     */
    public void setSplit(Split split) {
        this.split = split;
    }

    public static int indexToLevel(int nodeIndex) {
        return Integer.numberOfTrailingZeros(Integer.highestOneBit(nodeIndex)) + 1;
    }

    /**
     * @param isLeaf
     *            the isLeaf to set
     */
    public void setLeaf(boolean isLeaf) {
        if(this.nodeStats == null) {
            this.nodeStats = new NodeStats();
        }
        this.nodeStats.setLeaf(isLeaf);
    }

    boolean isLeaf() {
        return this.nodeStats.isLeaf();
    }

    /**
     * Check if node is real for leaf. No matter the leaf flag, this will check whether left and right exist.
     * 
     * @return if it is real leaf node
     */
    public boolean isRealLeaf() {
        return this.left == null && this.right == null;
    }

    /**
     * According to node index and topNode, find the exact node.
     * 
     * @param topNode
     *            the top node of the tree
     * @param index
     *            the index to be searched
     * @return the node with such index, or null if not found
     */
    public static Node getNode(Node topNode, int index) {
        assert index > 0 && topNode != null && topNode.id == 1;
        if(index == 1) {
            return topNode;
        }

        int currIndex = index;
        List<Integer> walkIndexes = new ArrayList<Integer>(16);
        while(currIndex > 1) {
            walkIndexes.add(currIndex);
            currIndex /= 2;
        }

        // reverse walk through
        Node result = topNode;
        for(int i = 0; i < walkIndexes.size(); i++) {
            int searchIndex = walkIndexes.get(walkIndexes.size() - 1 - i);

            if(searchIndex % 2 == 0) {
                result = result.getLeft();
            } else {
                result = result.getRight();
            }

            if(searchIndex == index) {
                return result;
            }
        }
        return null;
    }

    /**
     * Left index according to current id.
     * 
     * @param id
     *            current id
     * @return left index
     */
    public static int leftIndex(int id) {
        return id << 1;
    }

    /**
     * @return the wgtCnt
     */
    public double getWgtCntRatio() {
        return this.nodeStats.getWgtCntRatio();
    }

    /**
     * @param wgtCntRatio
     *            the wgtCntRatio to set
     */
    public void setWgtCntRatio(double wgtCntRatio) {
        if(this.nodeStats == null) {
            this.nodeStats = new NodeStats();
        }
        this.nodeStats.setWgtCntRatio(wgtCntRatio);
    }

    /**
     * Right index according to current id.
     * 
     * @param id
     *            current id
     * @return right index
     */
    public static int rightIndex(int id) {
        return (id << 1) + 1;
    }

    /**
     * Parent index according to current id.
     * 
     * @param id
     *            current id
     * @return parent index
     */
    public static int parentIndex(int id) {
        return id >>> 1;
    }

    /**
     * If current node is ROOT or not
     * 
     * @param node
     *            node to be checked
     * @return true if ROOT, false if not ROOT or null
     */
    public static boolean isRootNode(Node node) {
        return node != null && node.getId() == ROOT_INDEX;
    }

    @Override
    public void write(DataOutput out) throws IOException {
        out.writeInt(id);

        // cast to float to save space
        out.writeFloat((float) gain);

        // for back-forward compatibility, still need to put one float here for wgtCntRatio
        out.writeFloat((float) 1d);

        if(split == null) {
            out.writeBoolean(false);
        } else {
            out.writeBoolean(true);
            split.write(out);
        }

        // only store needed predict info
        boolean isRealLeaf = isRealLeaf();
        out.writeBoolean(isRealLeaf);
        if(isRealLeaf) {
            if(predict == null) {
                out.writeBoolean(false);
            } else {
                out.writeBoolean(true);
                predict.write(out);
            }
        }

        if(left == null) {
            out.writeBoolean(false);
        } else {
            out.writeBoolean(true);
            left.write(out);
        }

        if(right == null) {
            out.writeBoolean(false);
        } else {
            out.writeBoolean(true);
            right.write(out);
        }
    }

    @Override
    public void readFields(DataInput in) throws IOException {
        this.id = in.readInt();

        this.gain = in.readFloat();
        // for back-forward compatibility, still need to read two floats here for wgtCntRatio
        in.readFloat();

        if(in.readBoolean()) {
            this.split = new Split();
            this.split.readFields(in);
        }

        boolean isRealLeaf = in.readBoolean();
        if(isRealLeaf) {
            if(in.readBoolean()) {
                this.predict = new Predict();
                this.predict.readFields(in);
            }
        }

        if(in.readBoolean()) {
            this.left = new Node();
            this.left.readFields(in);
        }

        if(in.readBoolean()) {
            this.right = new Node();
            this.right.readFields(in);
        }
    }

    /**
     * @return the nodeStats
     */
    public NodeStats getNodeStats() {
        return nodeStats;
    }

    /**
     * @param nodeStats
     *            the nodeStats to set
     */
    public void setNodeStats(NodeStats nodeStats) {
        this.nodeStats = nodeStats;
    }

    @Override
    public String toString() {
        return "Node [id=" + id + ", split=" + split + ", left=" + left + ", right=" + right + ", predict=" + predict
                + ", gain=" + gain + ", impurity=" + nodeStats == null ? null : nodeStats.impurity + ", leftPredict="
                + nodeStats == null ? null : nodeStats.leftPredict + ", leftImpurity=" + nodeStats == null ? null
                : nodeStats.leftImpurity + ", rightPredict=" + nodeStats == null ? null : nodeStats.rightPredict
                        + ", rightImpurity=" + nodeStats == null ? null : nodeStats.rightImpurity + "]";
    }

    public String toTree() {
        String str = "[id=" + id + ", split=" + split + ", predict=" + predict + "]\n";
        if(this.left != null) {
            str += this.left.toTree();
        }
        if(this.right != null) {
            str += this.right.toTree();
        }
        return str;
    }

    public void remapColumnNum(Map<Integer, Integer> columnMapping) {
        if(this.split != null && columnMapping.containsKey(this.split.getColumnNum())) {
            this.split.setColumnNum(columnMapping.get(this.split.getColumnNum()));
        }

        if(this.left != null) {
            this.left.remapColumnNum(columnMapping);
        }

        if(this.right != null) {
            this.right.remapColumnNum(columnMapping);
        }
    }
}<|MERGE_RESOLUTION|>--- conflicted
+++ resolved
@@ -235,11 +235,7 @@
      * Set gain to float and in fact in disk it is set to float to save disk, here set to float type to save memory
      * also.
      */
-<<<<<<< HEAD
-    private double gain;
-=======
     private float gain;
->>>>>>> 00a172e0
 
     /**
      * Default root index is 1. Others are 2, 3, 4, 5 ...

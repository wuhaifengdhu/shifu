/*
 * Copyright [2013-2019] PayPal Software Foundation
 *
 * Licensed under the Apache License, Version 2.0 (the "License");
 * you may not use this file except in compliance with the License.
 * You may obtain a copy of the License at
 *
 *    http://www.apache.org/licenses/LICENSE-2.0
 *
 * Unless required by applicable law or agreed to in writing, software
 * distributed under the License is distributed on an "AS IS" BASIS,
 * WITHOUT WARRANTIES OR CONDITIONS OF ANY KIND, either express or implied.
 * See the License for the specific language governing permissions and
 * limitations under the License.
 */
package ml.shifu.shifu.core.dtrain.wnd;

import java.io.DataInput;
import java.io.DataOutput;
import java.io.IOException;
import java.util.ArrayList;
import java.util.List;

import ml.shifu.shifu.core.dtrain.AssertUtils;
import ml.shifu.shifu.util.Tuple;

/**
 * {@link WideLayer} defines wide part of WideAndDeep. It includes a list of {@link WideFieldLayer} instances (each one
 * is for each wide column) and one {@link BiasLayer}.
 * 
 * <p>
 * {@link SparseInput} is leveraged for wide columns as with one-hot encoding to save more computation.
 * 
 * @author Zhang David (pengzhang@paypal.com)
 */
<<<<<<< HEAD
public class WideLayer extends AbstractLayer<Tuple<List<SparseInput>, float[]>, float[], float[], List<float[]>>
        implements WeightInitializable {
=======
public class WideLayer implements Layer<Tuple<List<SparseInput>, float[]>, float[], float[], List<float[]>>,
        WeightInitializer, Bytable {
>>>>>>> c8291a3e

    /**
     * Layers for all wide columns.
     */
    private List<WideFieldLayer> layers;

    /**
     * Layers for all wide columns.
     */
    private WideDenseLayer denseLayer;

    /**
     * Bias layer
     */
    private BiasLayer bias;
    
    public WideLayer() {
    }

    public WideLayer() {
    }

    public WideLayer(List<WideFieldLayer> layers, BiasLayer bias) {
        this.layers = layers;
        this.bias = bias;
    }

    public WideLayer(List<WideFieldLayer> layers, WideDenseLayer denseLayer, BiasLayer bias) {
        this.layers = layers;
        this.bias = bias;
        this.denseLayer = denseLayer;
    }

    @Override
    public int getOutDim() {
        int len = 0;
        for(WideFieldLayer layer: getLayers()) {
            len += layer.getOutDim();
        }
        len += 1; // bias
        len += 1; // WideDenseLayer
        return len;
    }

    @Override
    public float[] forward(Tuple<List<SparseInput>, float[]> input) {
        AssertUtils.assertListNotNullAndSizeEqual(this.getLayers(), input.getFirst());
        float[] results = new float[layers.get(0).getOutDim()];
        for(int i = 0; i < getLayers().size(); i++) {
            float[] fOuts = this.getLayers().get(i).forward(input.getFirst().get(i));
            for(int j = 0; j < results.length; j++) {
                results[j] += fOuts[j];
            }
        }

        float[] denseForwards = this.denseLayer.forward(input.getSecond());
        assert denseForwards.length == results.length;
        for(int j = 0; j < results.length; j++) {
            results[j] += denseForwards[j];
        }

        for(int j = 0; j < results.length; j++) {
            results[j] += bias.forward(1f);
        }

        return results;
    }

    @Override
    public List<float[]> backward(float[] backInputs, float sig) {
        // below backward call is for gradients computation in WideFieldLayer and BiasLayer
        List<float[]> list = new ArrayList<>();
        for(int i = 0; i < getLayers().size(); i++) {
            list.add(this.getLayers().get(i).backward(backInputs, sig));
        }

        list.add(this.denseLayer.backward(backInputs, sig));
        list.add(new float[] { bias.backward(backInputs[0], sig) });
        return list;
    }

    /**
     * @return the layers
     */
    public List<WideFieldLayer> getLayers() {
        return layers;
    }

    /**
     * @param layers
     *            the layers to set
     */
    public void setLayers(List<WideFieldLayer> layers) {
        this.layers = layers;
    }

    /**
     * @return the bias
     */
    public BiasLayer getBias() {
        return bias;
    }

    /**
     * @param bias
     *            the bias to set
     */
    public void setBias(BiasLayer bias) {
        this.bias = bias;
    }

    @Override public void initWeight(InitMethod method) {
        for(WideFieldLayer layer: this.layers) {
            layer.initWeight(method);
        }
        this.denseLayer.initWeight(method);
        this.bias.initWeight(method);
    }

    public void initGrads() {
        for(WideFieldLayer layer: this.layers) {
            layer.initGrads();
        }
        this.denseLayer.initGrads();
        this.bias.initGrads();
    }

    /**
     * @return the denseLayer
     */
    public WideDenseLayer getDenseLayer() {
        return denseLayer;
    }

    /**
     * @param denseLayer
     *            the denseLayer to set
     */
    public void setDenseLayer(WideDenseLayer denseLayer) {
        this.denseLayer = denseLayer;
    }

    /*
     * (non-Javadoc)
     * 
     * @see ml.shifu.guagua.io.Bytable#write(java.io.DataOutput)
     */
    @Override
    public void write(DataOutput out) throws IOException {
        if(this.layers == null) {
            out.writeInt(0);
        } else {
            out.writeInt(this.layers.size());
            for(WideFieldLayer wideFieldLayer: this.layers) {
                wideFieldLayer.write(out, this.serializationType);
            }
        }

        if(this.denseLayer == null) {
            out.writeBoolean(false);
        } else {
            out.writeBoolean(true);
            this.denseLayer.write(out, this.serializationType);
        }

        if(this.bias == null) {
            out.writeBoolean(false);
        } else {
            out.writeBoolean(true);
            this.bias.write(out, this.serializationType);
        }
    }

    /*
     * (non-Javadoc)
     * 
     * @see ml.shifu.guagua.io.Bytable#readFields(java.io.DataInput)
     */
    @Override
    public void readFields(DataInput in) throws IOException {
        int layerSize = in.readInt();
        if(this.layers == null) {
            this.layers = new ArrayList<WideFieldLayer>();
        }
        for(int i = 0; i < layerSize; i++) {
            if(this.layers.get(i) == null) {
                this.layers.add(i, new WideFieldLayer());
            }
            this.layers.get(i).readFields(in, this.serializationType);
        }
        while(this.layers.size() > layerSize) {
            this.layers.remove(layerSize);
        }

        boolean denseLayerExist = in.readBoolean();
        if(!denseLayerExist) {
            this.denseLayer = null;
        } else {
            if(this.denseLayer == null) {
                this.denseLayer = new WideDenseLayer();
            }
            this.denseLayer.readFields(in, this.serializationType);
        }

        boolean biasExist = in.readBoolean();
        if(!biasExist) {
            this.bias = null;
        } else {
            if(this.bias == null) {
                this.bias = new BiasLayer();
            }
            this.bias.readFields(in, this.serializationType);
        }
    }

}<|MERGE_RESOLUTION|>--- conflicted
+++ resolved
@@ -33,13 +33,8 @@
  * 
  * @author Zhang David (pengzhang@paypal.com)
  */
-<<<<<<< HEAD
 public class WideLayer extends AbstractLayer<Tuple<List<SparseInput>, float[]>, float[], float[], List<float[]>>
-        implements WeightInitializable {
-=======
-public class WideLayer implements Layer<Tuple<List<SparseInput>, float[]>, float[], float[], List<float[]>>,
-        WeightInitializer, Bytable {
->>>>>>> c8291a3e
+        implements WeightInitializer {
 
     /**
      * Layers for all wide columns.
@@ -55,9 +50,6 @@
      * Bias layer
      */
     private BiasLayer bias;
-    
-    public WideLayer() {
-    }
 
     public WideLayer() {
     }
@@ -151,7 +143,8 @@
         this.bias = bias;
     }
 
-    @Override public void initWeight(InitMethod method) {
+    @Override
+    public void initWeight(InitMethod method) {
         for(WideFieldLayer layer: this.layers) {
             layer.initWeight(method);
         }

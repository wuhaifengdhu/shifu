/*
 * Copyright [2012-2014] PayPal Software Foundation
 *
 * Licensed under the Apache License, Version 2.0 (the "License");
 * you may not use this file except in compliance with the License.
 * You may obtain a copy of the License at
 *
 *    http://www.apache.org/licenses/LICENSE-2.0
 *
 * Unless required by applicable law or agreed to in writing, software
 * distributed under the License is distributed on an "AS IS" BASIS,
 * WITHOUT WARRANTIES OR CONDITIONS OF ANY KIND, either express or implied.
 * See the License for the specific language governing permissions and
 * limitations under the License.
 */
package ml.shifu.shifu.core;

import java.util.Arrays;
import java.util.List;

import org.apache.commons.lang3.StringUtils;
import org.slf4j.Logger;
import org.slf4j.LoggerFactory;

import ml.shifu.shifu.container.obj.ColumnConfig;
import ml.shifu.shifu.container.obj.ModelNormalizeConf;
import ml.shifu.shifu.udf.NormalizeUDF.CategoryMissingNormType;
import ml.shifu.shifu.util.BinUtils;

/**
 * Util normalization class which is used for any kind of transformation.
 */
public class Normalizer {

    private static Logger log = LoggerFactory.getLogger(Normalizer.class);
    public static final double STD_DEV_CUTOFF = 4.0d;

    public enum NormalizeMethod {
        ZScore, MaxMin;
    }

    private ColumnConfig config;
    private Double stdDevCutOff = 4.0;
    private NormalizeMethod method;

    /**
     * Create @Normalizer, according ColumnConfig
     * NormalizeMethod method will be NormalizeMethod.ZScore
     * stdDevCutOff will be STD_DEV_CUTOFF
     * 
     * @param config
     *            ColumnConfig to create normalizer
     */
    public Normalizer(ColumnConfig config) {
        this(config, NormalizeMethod.ZScore, STD_DEV_CUTOFF);
    }

    /**
     * Create @Normalizer, according ColumnConfig and NormalizeMethod
     * stdDevCutOff will be STD_DEV_CUTOFF
     * 
     * @param config
     *            ColumnConfig to create normalizer
     * @param method
     *            NormalizMethod to use
     */
    public Normalizer(ColumnConfig config, NormalizeMethod method) {
        this(config, method, STD_DEV_CUTOFF);
    }

    /**
     * Create @Normalizer, according ColumnConfig and NormalizeMethod
     * NormalizeMethod method will be NormalizeMethod.ZScore
     * 
     * @param config
     *            ColumnConfig to create normalizer
     * @param cutoff
     *            stand_dev_cutoff to use
     */
    public Normalizer(ColumnConfig config, Double cutoff) {
        this(config, NormalizeMethod.ZScore, STD_DEV_CUTOFF);
    }

    /**
     * Create @Normalizer, according ColumnConfig and NormalizeMethod
     * NormalizeMethod method will be NormalizeMethod.ZScore
     * 
     * @param config
     *            ColumnConfig to create normalizer
     * @param method
     *            NormalizMethod to use
     * @param cutoff
     *            stand_dev_cutoff to use
     */
    public Normalizer(ColumnConfig config, NormalizeMethod method, Double cutoff) {
        this.config = config;
        this.method = method;
        this.stdDevCutOff = cutoff;
    }

    /**
     * Normalize the input data for column
     * 
     * @param raw
     *            the raw value
     * @return normalized value
     */
    public List<Double> normalize(Object raw) {
        return normalize(config, raw, method, stdDevCutOff);
    }

    /**
     * Normalize the raw file, according the ColumnConfig info
     * 
     * @param config
     *            ColumnConfig to normalize data
     * @param raw
     *            raw input data
     * @return normalized value
     */
    public static List<Double> normalize(ColumnConfig config, Object raw) {
        return normalize(config, raw, NormalizeMethod.ZScore);
    }

    /**
     * Normalize the raw file, according the ColumnConfig info and normalized method
     * 
     * @param config
     *            ColumnConfig to normalize data
     * @param raw
     *            raw input data
     * @param method
     *            the method used to do normalization
     * @return normalized value
     */
    public static List<Double> normalize(ColumnConfig config, Object raw, NormalizeMethod method) {
        return normalize(config, raw, method, STD_DEV_CUTOFF);
    }

    /**
     * Normalize the raw file, according the ColumnConfig info and standard deviation cutoff
     * 
     * @param config
     *            ColumnConfig to normalize data
     * @param raw
     *            raw input data
     * @param stdDevCutoff
     *            the standard deviation cutoff to use
     * @return normalized value
     */
    public static List<Double> normalize(ColumnConfig config, Object raw, double stdDevCutoff) {
        return normalize(config, raw, NormalizeMethod.ZScore, stdDevCutoff);
    }

    /**
     * Normalize the raw file, according the ColumnConfig info, normalized method and standard deviation cutoff
     * 
     * @param config
     *            ColumnConfig to normalize data
     * @param raw
     *            raw input data
     * @param method
     *            the method used to do normalization
     * @param stdDevCutoff
     *            the standard deviation cutoff to use
     * @return normalized value
     */
    public static List<Double> normalize(ColumnConfig config, Object raw, NormalizeMethod method, double stdDevCutoff) {
        if(method == null) {
            method = NormalizeMethod.ZScore;
        }

        switch(method) {
            case ZScore:
                return zScoreNormalize(config, raw, stdDevCutoff);
            case MaxMin:
                return Arrays.asList(getMaxMinScore(config, raw));
            default:
                return Arrays.asList(new Double[] { 0.0 });
        }
    }

    /**
     * Compute the normalized data for @NormalizeMethod.MaxMin
     * 
     * @param config
     *            ColumnConfig info
     * @param raw
     *            input column value
     * @return normalized value for MaxMin method
     */
    private static Double[] getMaxMinScore(ColumnConfig config, Object raw) {
        if(config.isCategorical()) {
            // TODO, doesn't support
        } else {
            Double value = null;
            if(raw instanceof Double) {
                value = (Double) raw;
            } else if (raw instanceof Integer) {
                value = ((Integer)raw).doubleValue();
            } else {
                value = Double.parseDouble((String)raw);
            }
            return new Double[] { (value - config.getColumnStats().getMin())
                    / (config.getColumnStats().getMax() - config.getColumnStats().getMin()) };
        }
        return null;
    }

    /**
     * Normalize the raw data, according the ColumnConfig information and normalization type.
     * Currently, the cutoff value doesn't affect the computation of WOE or WEIGHT_WOE type.
     * 
     * <p>
     * Noticed: currently OLD_ZSCALE and ZSCALE is implemented with the same process method.
     * </p>
     * 
     * @param config
     *            ColumnConfig to normalize data
     * @param raw
     *            raw input data
     * @param cutoff
     *            standard deviation cut off
     * @param type
     *            normalization type of ModelNormalizeConf.NormType
     * @param categoryMissingNormType
     *            missing categorical value norm type
     * @return normalized value. If normType parameter is invalid, then the ZSCALE will be used as default.
     */
    public static List<Double> normalize(ColumnConfig config, Object raw, Double cutoff,
            ModelNormalizeConf.NormType type, CategoryMissingNormType categoryMissingNormType) {
        switch(type) {
            case ASIS_WOE:
                return asIsNormalize(config, raw, true);
            case ASIS_PR:
                return asIsNormalize(config, raw, false);
            case WOE:
                return woeNormalize(config, raw, false);
            case WEIGHT_WOE:
                return woeNormalize(config, raw, true);
            case HYBRID:
                return hybridNormalize(config, raw, cutoff, false);
            case WEIGHT_HYBRID:
                return hybridNormalize(config, raw, cutoff, true);
            case WOE_ZSCORE:
            case WOE_ZSCALE:
                return woeZScoreNormalize(config, raw, cutoff, false);
            case WEIGHT_WOE_ZSCORE:
            case WEIGHT_WOE_ZSCALE:
                return woeZScoreNormalize(config, raw, cutoff, true);
            case ONEHOT:
                return OneHotNormalize(config, raw);
            case ZSCALE_ONEHOT:
                return zscaleOneHotNormalize(config, raw, cutoff, categoryMissingNormType);
            case DISCRETE_ZSCORE:
            case DISCRETE_ZSCALE:
                return discreteZScoreNormalize(config, raw, cutoff, categoryMissingNormType);
            case OLD_ZSCALE:
            case OLD_ZSCORE:
                return zScoreNormalize(config, raw, cutoff, categoryMissingNormType, true);
            case ZSCALE:
            case ZSCORE:
            default:
                return zScoreNormalize(config, raw, cutoff, categoryMissingNormType, false);
        }
    }

    private static List<Double> asIsNormalize(ColumnConfig config, Object raw, boolean toUseWoe) {
        if ( config.isNumerical() ) {
            Double values[] = new Double[1];
            if (raw instanceof Double) {
                values[0] = (Double) raw;
            } else if (raw instanceof Integer) {
                values[0] = ((Integer)raw).doubleValue();
            } else {
                try {
                    values[0] = Double.parseDouble(raw.toString());
                } catch ( Exception e ) {
                    log.warn("Illegal numerical value - {}, use mean instead.", raw);
                    values[0] = config.getMean();
                }
            }

            return Arrays.asList(values);
        } else {
            // categorical variables
            List<Double> normVals = (toUseWoe ? config.getBinCountWoe() : config.getBinPosRate());
            int binIndex = BinUtils.getBinNum(config, raw);
            return ((binIndex == -1) ? Arrays.asList(new Double[] { normVals.get(normVals.size() - 1) })
                    : Arrays.asList(new Double[] { normVals.get(binIndex) }));
        }
    }

    private static List<Double> OneHotNormalize(ColumnConfig config, Object raw) {
        Double[] normData = (config.isNumerical() ?
                new Double[config.getBinBoundary().size() + 1] : new Double[config.getBinCategory().size() + 1]);
        Arrays.fill(normData, 0.0d);
        int binNum = BinUtils.getBinNum(config, raw);
        if ( binNum < 0 ) {
            binNum = normData.length - 1;
        }
        normData[binNum] = 1.0d;
        return Arrays.asList(normData);
    }

    private static List<Double> zscaleOneHotNormalize(ColumnConfig config, Object raw, Double cutoff,
            CategoryMissingNormType categoryMissingNormType) {
        if(config.isNumerical()) {
            return zScoreNormalize(config, raw, cutoff, categoryMissingNormType, false);
        } else {
            Double[] normData = new Double[config.getBinCategory().size() + 1];
            Arrays.fill(normData, 0.0d);

            int binNum = BinUtils.getBinNum(config, raw);
            if(binNum < 0) {
                binNum = config.getBinCategory().size();
            }
            normData[binNum] = 1.0d;
            return Arrays.asList(normData);
        }
    }

    /**
     * Normalize the raw data, according the ColumnConfig information and normalization type.
     * Currently, the cutoff value doesn't affect the computation of WOE or WEIGHT_WOE type.
     * 
     * <p>
     * Noticed: currently OLD_ZSCALE and ZSCALE is implemented with the same process method.
     * </p>
     * 
     * @param config
     *            ColumnConfig to normalize data
     * @param raw
     *            raw input data
     * @param cutoff
     *            standard deviation cut off
     * @param type
     *            normalization type of ModelNormalizeConf.NormType
     * @return normalized value. If normType parameter is invalid, then the ZSCALE will be used as default.
     */
    public static List<Double> normalize(ColumnConfig config, Object raw, Double cutoff,
            ModelNormalizeConf.NormType type) {
        return normalize(config, raw, cutoff, type, CategoryMissingNormType.POSRATE);
    }

    /**
     * Compute the normalized data for @NormalizeMethod.Zscore
     * 
     * @param config
     *            ColumnConfig info
     * @param raw
     *            input column value
     * @param cutoff
     *            standard deviation cut off
     * @param categoryMissingNormType
     *            missing categorical value norm type
     * @return normalized value for ZScore method.
     */
    private static List<Double> zScoreNormalize(ColumnConfig config, Object raw, Double cutoff,
            CategoryMissingNormType categoryMissingNormType, boolean isOld) {
        double stdDevCutOff = checkCutOff(cutoff);
        double value = parseRawValue(config, raw, categoryMissingNormType);
        if(isOld && config.isCategorical()) {
            return Arrays.asList(value);
        }
        return Arrays.asList(computeZScore(value, config.getMean(), config.getStdDev(), stdDevCutOff));
    }

    /**
     * Compute the zscore value after do discreting in each bin for numerical value, for categorical feature, use
     * positive rate.
     * 
     * @param config
     *            ColumnConfig info
     * @param raw
     *            input column value
     * @param cutoff
     *            standard deviation cut off
     * @param categoryMissingNormType
     *            missing categorical value norm type
     * @return normalized value for ZScore method.
     */
    private static List<Double> discreteZScoreNormalize(ColumnConfig config, Object raw, Double cutoff,
            CategoryMissingNormType categoryMissingNormType) {
        double stdDevCutOff = checkCutOff(cutoff);
        double value = 0;
        if(config.isCategorical()) {
            value = parseRawValue(config, raw, categoryMissingNormType);
        } else {
            int binIndex = BinUtils.getBinNum(config, raw);
            if(binIndex < 0 || binIndex >= config.getBinBoundary().size()) {
                // missing value, use mean value, after zscore, it is 0
                value = config.getMean();
            } else {
                List<Double> binBoundaries = config.getBinBoundary();
                if(binIndex == 0) {
                    // the first bin, use min value
                    value = config.getColumnStats().getMin();
                } else {
                    value = binBoundaries.get(binIndex);
                }
            }
        }
        return Arrays.asList(computeZScore(value, config.getMean(), config.getStdDev(), stdDevCutOff));
    }

    /**
     * Compute the normalized data for @NormalizeMethod.Zscore
     * 
     * @param config
     *            ColumnConfig info
     * @param raw
     *            input column value
     * @param cutoff
     *            standard deviation cut off
     * @return normalized value for ZScore method.
     */
    private static List<Double> zScoreNormalize(ColumnConfig config, Object raw, Double cutoff) {
        double stdDevCutOff = checkCutOff(cutoff);
        double value = parseRawValue(config, raw, CategoryMissingNormType.POSRATE);
        return Arrays.asList(computeZScore(value, config.getMean(), config.getStdDev(), stdDevCutOff));
    }

    /**
     * Parse raw value based on ColumnConfig.
     * 
     * @param config
     *            ColumnConfig info
     * @param raw
     *            input column value
     * @param categoryMissingNormType
     *            missing categorical value norm type
     * @return parsed raw value. For categorical type, return BinPosRate. For numerical type, return
     *         corresponding double value. For missing data, return default value using
     *         {@link Normalizer#defaultMissingValue}.
     */
    private static double parseRawValue(ColumnConfig config, Object raw,
            CategoryMissingNormType categoryMissingNormType) {
        if(categoryMissingNormType == null) {
            categoryMissingNormType = CategoryMissingNormType.POSRATE;
        }
        double value = 0.0;
        if (raw == null || StringUtils.EMPTY.equals(raw)) {
            log.debug("Not decimal format but null, using default!");
            if(config.isCategorical()) {
                value = fillDefaultValue(config, categoryMissingNormType);
            } else {
                value = defaultMissingValue(config);
            }
            return value;
        }
        
        if (raw instanceof Double) {
            value = (Double) raw;
        } else if (raw instanceof Integer) {
            value = ((Integer)raw).doubleValue();
        } else if(config.isCategorical()) {
            int index = BinUtils.getBinNum(config, raw);
            if(index == -1) {
                value = fillDefaultValue(config, categoryMissingNormType);
            } else {
                Double binPosRate = config.getBinPosRate().get(index);
                if(binPosRate != null) {
                    value = binPosRate.doubleValue();
                } else {
                    value = fillDefaultValue(config, categoryMissingNormType);
                }
            }
        } else {
            try {
<<<<<<< HEAD
                value = Double.parseDouble(raw);
                // if raw is NaN, it won't throw Exception. The value will be Double.NaN
=======
                value = Double.parseDouble(raw.toString());
>>>>>>> ac068b90
            } catch (Exception e) {
                log.debug("Not decimal format " + raw + ", using default!");
                value = defaultMissingValue(config);
            }

            if ( Double.isInfinite(value) || Double.isNaN(value) ) {
                // if the value is Infinite or NaN, treat it as missing value
                // should treat Infinite as missing value?
                value = defaultMissingValue(config);
            }
        }

        return value;
    }

    private static double fillDefaultValue(ColumnConfig config, CategoryMissingNormType categoryMissingNormType) {
        double value = 0.0;
        switch(categoryMissingNormType) {
            case POSRATE:
                // last one is missing bin, if it is missing, using pos rate for default value.
                value = config.getBinPosRate().get(config.getBinPosRate().size() - 1);
                break;
            case MEAN:
            default:
                value = defaultMissingValue(config);
                break;
        }
        
        return value;
    }
    
    /**
     * Get the default value for missing data.
     * 
     * @param config
     *            ColumnConfig info
     * @return default value for missing data. Now simply return Mean value. If mean is null then return 0.
     */
    public static double defaultMissingValue(ColumnConfig config) {
        // TODO return 0 for mean == null is correct or reasonable?
        return config.getMean() == null ? 0 : config.getMean().doubleValue();
    }

    /**
     * Compute the normalized data for Woe Score.
     * 
     * @param config
     *            ColumnConfig info
     * @param raw
     *            input column value
     * @param isWeightedNorm
     *            if use weighted woe
     * @return normalized value for Woe method. For missing value, we return the value in last bin. Since the last
     *         bin refers to the missing value bin.
     */
    private static List<Double> woeNormalize(ColumnConfig config, Object raw, boolean isWeightedNorm) {
        List<Double> woeBins = isWeightedNorm ? config.getBinWeightedWoe() : config.getBinCountWoe();
        int binIndex = 0;
        if(config.isHybrid()) {
            if (raw == null) {
                binIndex = -1;
            } else {
                binIndex = BinUtils.getCategoicalBinIndex(config, raw.toString());
            }

            if (binIndex != -1) {
                binIndex = binIndex + config.getBinBoundary().size(); // append the first numerical bins
            } else {
                double douVal = BinUtils.parseNumber(raw);
                if(Double.isNaN(douVal)) {
                    binIndex = config.getBinBoundary().size() + config.getBinCategory().size();
                } else {
                    binIndex = BinUtils.getBinIndex(config.getBinBoundary(), douVal);
                }
            }
        } else {
            binIndex = BinUtils.getBinNum(config, raw);
        }
        if(binIndex == -1) {
            // The last bin in woeBins is the miss value bin.
            return Arrays.asList(new Double[] { woeBins.get(woeBins.size() - 1) });
        } else {
            return Arrays.asList(new Double[] { woeBins.get(binIndex) });
        }
    }

    /**
     * Compute the normalized value for woe zscore normalize.Take woe as variable value and using zscore normalizing
     * to compute zscore of woe.
     * 
     * @param config
     *            ColumnConfig info
     * @param raw
     *            input column value
     * @param cutoff
     *            standard deviation cut off
     * @param isWeightedNorm
     *            if use weighted woe
     * @return normalized value for woe zscore method.
     */
    private static List<Double> woeZScoreNormalize(ColumnConfig config, Object raw, Double cutoff,
            boolean isWeightedNorm) {
        double stdDevCutOff = checkCutOff(cutoff);
        double woe = woeNormalize(config, raw, isWeightedNorm).get(0);
        // TODO cache such computing to avoid computing each time
        double[] meanAndStdDev = calculateWoeMeanAndStdDev(config, isWeightedNorm);
        return Arrays.asList(computeZScore(woe, meanAndStdDev[0], meanAndStdDev[1], stdDevCutOff));
    }

    /**
     * Compute the normalized data for hybrid normalize. Use zscore noramlize for numerical data. Use woe normalize
     * for categorical data while use weight woe normalize when isWeightedNorm is true.
     * 
     * @param config
     *            ColumnConfig info
     * @param raw
     *            input column value
     * @param cutoff
     *            standard deviation cut off
     * @param isWeightedNorm
     *            if use weighted woe
     * @return normalized value for hybrid method.
     */
    private static List<Double> hybridNormalize(ColumnConfig config, Object raw, Double cutoff,
            boolean isWeightedNorm) {
        List<Double> normValue;
        if(config.isNumerical()) {
            // For numerical data, use zscore.
            normValue = zScoreNormalize(config, raw, cutoff);
        } else {
            // For categorical data, use woe.
            normValue = woeNormalize(config, raw, isWeightedNorm);
        }

        return normValue;
    }

    /**
     * Check specified standard deviation cutoff and return the correct value.
     * 
     * @param cutoff
     *            specified standard deviation cutoff
     * @return If cutoff is valid then return it, else return {@link Normalizer#STD_DEV_CUTOFF}
     */
    public static double checkCutOff(Double cutoff) {
        double stdDevCutOff;
        if(cutoff != null && !cutoff.isInfinite() && !cutoff.isNaN()) {
            stdDevCutOff = cutoff;
        } else {
            stdDevCutOff = STD_DEV_CUTOFF;
        }

        return stdDevCutOff;
    }

    /**
     * Calculate woe mean and woe standard deviation.
     * 
     * @param config
     *            ColumnConfig info
     * @param isWeightedNorm
     *            if use weighted woe
     * @return an double array contains woe mean and woe standard deviation as order {mean, stdDev}
     */
    public static double[] calculateWoeMeanAndStdDev(ColumnConfig config, boolean isWeightedNorm) {
        List<Double> woeList = isWeightedNorm ? config.getBinWeightedWoe() : config.getBinCountWoe();
        if(woeList == null || woeList.size() < 2) {
            throw new IllegalArgumentException("Woe list is null or too short(size < 2)");
        }

        List<Integer> negCountList = config.getBinCountNeg();
        List<Integer> posCountList = config.getBinCountPos();

        // calculate woe mean and standard deviation
        int size = woeList.size();
        double sum = 0.0;
        double squaredSum = 0.0;
        long totalCount = 0;
        for(int i = 0; i < size; i++) {
            int count = negCountList.get(i) + posCountList.get(i);
            totalCount += count;
            double x = woeList.get(i);
            sum += x * count;
            squaredSum += x * x * count;
        }

        double woeMean = sum / totalCount;
        double woeStdDev = Math.sqrt(Math.abs((squaredSum - (sum * sum) / totalCount) / (totalCount - 1)));

        return new double[] { woeMean, woeStdDev };
    }

    /**
     * Compute the zscore, by original value, mean, standard deviation and standard deviation cutoff
     * 
     * @param var
     *            original value
     * @param mean
     *            mean value
     * @param stdDev
     *            standard deviation
     * @param stdDevCutOff
     *            standard deviation cutoff
     * @return zscore
     */
    public static Double[] computeZScore(double var, double mean, double stdDev, double stdDevCutOff) {
        double maxCutOff = mean + stdDevCutOff * stdDev;
        if(var > maxCutOff) {
            var = maxCutOff;
        }

        double minCutOff = mean - stdDevCutOff * stdDev;
        if(var < minCutOff) {
            var = minCutOff;
        }

        if(stdDev > 0.00001) {
            return new Double[] { (var - mean) / stdDev };
        } else {
            return new Double[] { 0.0 };
        }
    }

}<|MERGE_RESOLUTION|>--- conflicted
+++ resolved
@@ -15,17 +15,16 @@
  */
 package ml.shifu.shifu.core;
 
-import java.util.Arrays;
-import java.util.List;
-
-import org.apache.commons.lang3.StringUtils;
-import org.slf4j.Logger;
-import org.slf4j.LoggerFactory;
-
 import ml.shifu.shifu.container.obj.ColumnConfig;
 import ml.shifu.shifu.container.obj.ModelNormalizeConf;
 import ml.shifu.shifu.udf.NormalizeUDF.CategoryMissingNormType;
 import ml.shifu.shifu.util.BinUtils;
+import org.apache.commons.lang3.StringUtils;
+import org.slf4j.Logger;
+import org.slf4j.LoggerFactory;
+
+import java.util.Arrays;
+import java.util.List;
 
 /**
  * Util normalization class which is used for any kind of transformation.
@@ -468,12 +467,8 @@
             }
         } else {
             try {
-<<<<<<< HEAD
-                value = Double.parseDouble(raw);
                 // if raw is NaN, it won't throw Exception. The value will be Double.NaN
-=======
                 value = Double.parseDouble(raw.toString());
->>>>>>> ac068b90
             } catch (Exception e) {
                 log.debug("Not decimal format " + raw + ", using default!");
                 value = defaultMissingValue(config);

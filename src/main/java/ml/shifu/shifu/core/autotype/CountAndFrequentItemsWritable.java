/*
 * Copyright [2013-2015] PayPal Software Foundation
 *
 * Licensed under the Apache License, Version 2.0 (the "License");
 * you may not use this file except in compliance with the License.
 * You may obtain a copy of the License at
 *
 *    http://www.apache.org/licenses/LICENSE-2.0
 *
 * Unless required by applicable law or agreed to in writing, software
 * distributed under the License is distributed on an "AS IS" BASIS,
 * WITHOUT WARRANTIES OR CONDITIONS OF ANY KIND, either express or implied.
 * See the License for the specific language governing permissions and
 * limitations under the License.
 */
package ml.shifu.shifu.core.autotype;

import java.io.DataInput;
import java.io.DataOutput;
import java.io.IOException;
import java.util.HashSet;
import java.util.Iterator;
import java.util.Set;

import org.apache.hadoop.io.Writable;

import ml.shifu.shifu.core.dtrain.StringUtils;

/**
 * A mixed writable class to wrapper HyperLogLogPlus byte instance and frequent items together.
 * 
 * <p>
 * {@link #frequentItems} is used to check 0-1 variables which is not set to be categorical variables. The size of it is
 * limited to {@link #FREQUET_ITEM_MAX_SIZE}.
 * 
 * @author Zhang David (pengzhang@paypal.com)
 */
public class CountAndFrequentItemsWritable implements Writable {

    public static final int FREQUET_ITEM_MAX_SIZE = 20;
    public static final int FREQUET_ITEM_MAX_LENGTH = 16384; // the maximum length is 16k

    /**
     * Serializing form for HyperLogLogPlus instance.
     */
    private byte[] hyperBytes;

    /**
     * Frequent items for one column, this set is limited to 10 and which is used so far to check 0-1 variables, such
     * 0-1 variables cannot be set to categorical variable.
     */
    private Set<String> frequentItems;

    /**
     * Total input count per each feature in current mapper
     */
    private long count;

    /**
     * Total invalid count set by missing or invalid values per each feature in current mapper
     */
    private long invalidCount;

    /**
     * Total valid number count per each feature in current mapper
     */
    private long validNumCount;

    public CountAndFrequentItemsWritable() {
    }

    public CountAndFrequentItemsWritable(byte[] hyperBytes, Set<String> frequentItems) {
        this.hyperBytes = hyperBytes;
        this.frequentItems = frequentItems;
    }

    public CountAndFrequentItemsWritable(long count, long invalidCount, long validNumCount, byte[] hyperBytes,
            Set<String> frequentItems) {
        this.count = count;
        this.invalidCount = invalidCount;
        this.validNumCount = validNumCount;
        this.hyperBytes = hyperBytes;
        this.frequentItems = frequentItems;
    }

    /**
     * @return the count
     */
    public long getCount() {
        return count;
    }

    /**
     * @return the invalidCount
     */
    public long getInvalidCount() {
        return invalidCount;
    }

    /**
     * @return the validNumCount
     */
    public long getValidNumCount() {
        return validNumCount;
    }

    /**
     * @param count
     *            the count to set
     */
    public void setCount(long count) {
        this.count = count;
    }

    /**
     * @param invalidCount
     *            the invalidCount to set
     */
    public void setInvalidCount(long invalidCount) {
        this.invalidCount = invalidCount;
    }

    /**
     * @param validNumCount
     *            the validNumCount to set
     */
    public void setValidNumCount(long validNumCount) {
        this.validNumCount = validNumCount;
    }

    /*
     * (non-Javadoc)
     * 
     * @see org.apache.hadoop.io.Writable#write(java.io.DataOutput)
     */
    @Override
    public void write(DataOutput out) throws IOException {
        out.writeLong(this.count);
        out.writeLong(this.invalidCount);
        out.writeLong(this.validNumCount);

        if(hyperBytes == null) {
            out.writeInt(0);
        } else {
            out.writeInt(hyperBytes.length);
            for(int i = 0; i < hyperBytes.length; i++) {
                out.writeByte(hyperBytes[i]);
            }
        }
        if(frequentItems == null) {
            out.writeInt(0);
        } else {
            int setSize = Math.min(frequentItems.size(), FREQUET_ITEM_MAX_SIZE);
            out.writeInt(setSize);
            Iterator<String> iter = frequentItems.iterator();
            int i = 0;
            while(i < setSize) {
                String unit = iter.next();
                if(unit == null) {
                    out.writeBoolean(false);
                } else {
                    out.writeBoolean(true);
                    StringUtils.writeString(out, unit);
                }
                i++;
            }
        }
    }

    /*
     * (non-Javadoc)
     * 
     * @see org.apache.hadoop.io.Writable#readFields(java.io.DataInput)
     */
    @Override
    public void readFields(DataInput in) throws IOException {
        this.count = in.readLong();
        this.invalidCount = in.readLong();
        this.validNumCount = in.readLong();

        int len = in.readInt();
        hyperBytes = new byte[len];
        if(len != 0) {
            for(int i = 0; i < len; i++) {
                hyperBytes[i] = in.readByte();
            }
        }

        len = in.readInt();
        frequentItems = new HashSet<String>(len, 1f);
        if(len != 0) {
            for(int i = 0; i < len; i++) {
                if(in.readBoolean()) {
<<<<<<< HEAD
                    frequentItems.add(in.readUTF());
=======
                    frequetItems.add(StringUtils.readString(in));
>>>>>>> 075d2f46
                }
            }
        }
    }

    /**
     * @return the hyperBytes
     */
    public byte[] getHyperBytes() {
        return hyperBytes;
    }

    /**
     * @param hyperBytes
     *            the hyperBytes to set
     */
    public void setHyperBytes(byte[] hyperBytes) {
        this.hyperBytes = hyperBytes;
    }

    /**
     * @return the frequetItems
     */
    public Set<String> getFrequentItems() {
        return frequentItems;
    }

    /**
     * @param frequentItems
     *            the frequetItems to set
     */
    public void setFrequentItems(Set<String> frequentItems) {
        this.frequentItems = frequentItems;
    }

}<|MERGE_RESOLUTION|>--- conflicted
+++ resolved
@@ -191,11 +191,7 @@
         if(len != 0) {
             for(int i = 0; i < len; i++) {
                 if(in.readBoolean()) {
-<<<<<<< HEAD
-                    frequentItems.add(in.readUTF());
-=======
-                    frequetItems.add(StringUtils.readString(in));
->>>>>>> 075d2f46
+                    frequentItems.add(StringUtils.readString(in));
                 }
             }
         }

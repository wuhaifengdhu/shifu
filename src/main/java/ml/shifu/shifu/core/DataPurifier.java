/*
 * Copyright [2012-2014] PayPal Software Foundation
 *
 * Licensed under the Apache License, Version 2.0 (the "License");
 * you may not use this file except in compliance with the License.
 * You may obtain a copy of the License at
 *
 *    http://www.apache.org/licenses/LICENSE-2.0
 *
 * Unless required by applicable law or agreed to in writing, software
 * distributed under the License is distributed on an "AS IS" BASIS,
 * WITHOUT WARRANTIES OR CONDITIONS OF ANY KIND, either express or implied.
 * See the License for the specific language governing permissions and
 * limitations under the License.
 */
package ml.shifu.shifu.core;

import java.io.IOException;
import java.util.HashSet;
import java.util.List;
import java.util.Set;

import org.apache.commons.jexl2.Expression;
import org.apache.commons.jexl2.JexlEngine;
import org.apache.commons.jexl2.JexlException;
import org.apache.commons.jexl2.MapContext;
import org.apache.commons.lang.StringUtils;
import org.apache.pig.backend.executionengine.ExecException;
import org.apache.pig.data.Tuple;
import org.slf4j.Logger;
import org.slf4j.LoggerFactory;

import ml.shifu.shifu.column.NSColumn;
import ml.shifu.shifu.container.obj.ColumnConfig;
import ml.shifu.shifu.container.obj.EvalConfig;
import ml.shifu.shifu.container.obj.ModelConfig;
import ml.shifu.shifu.util.CommonUtils;

/**
 * DataPurifier class
 */
public class DataPurifier {

    private static Logger log = LoggerFactory.getLogger(DataPurifier.class);

    private static final String NEW_TARGET_TAG_DELIMITER = "|";
    private static final String NEW_TARGET_COLUMN_DELIMITER = "||";
    private static final String NEW_TARGET_DELIMITER = "|||";

    private String[] headers;
    private String dataDelimiter;
    private Expression dataFilterExpr;
    private ShifuMapContext jc = new ShifuMapContext();
    private JexlEngine jexl;

    private final List<ColumnConfig> columnConfigList;

    /**
     * If data purifier is for new tag, not the one set in MC.json.
     */
    private boolean isNewTag = false;

    /**
     * If {@link #isNewTag} is true, what's the new tag column name.
     */
    private String newTagColumnName;

    /**
     * If {@link #isNewTag} is true, new pos tags
     */
    private Set<String> newPosTags;

    /**
     * If {@link #isNewTag} is true, new neg tags
     */
    private Set<String> newNegTags;

    public DataPurifier(ModelConfig modelConfig, List<ColumnConfig> columnConfigList, boolean isForValidationDataSet)
            throws IOException {
        this.columnConfigList = columnConfigList;
        String filterExpressions = (isForValidationDataSet ? modelConfig.getDataSet().getValidationFilterExpressions()
                : modelConfig.getFilterExpressions());
        if(StringUtils.isNotBlank(filterExpressions)) {
            filterExpressions = parseNewTagInfo(filterExpressions);
            jexl = new JexlEngine();
            try {
                dataFilterExpr = jexl.createExpression(filterExpressions);
            } catch (JexlException e) {
                log.error("The expression `{}` is invalid, please use correct expression.", filterExpressions, e);
                log.error("Please note the expression won't take effect!");
                dataFilterExpr = null;
            }
            this.headers = CommonUtils.getFinalHeaders(modelConfig);
            dataDelimiter = modelConfig.getDataSetDelimiter();
        }
    }

    private String parseNewTagInfo(String filterExpressions) {
        if(filterExpressions.contains(NEW_TARGET_DELIMITER)) {
            try {
                this.isNewTag = true;
                String[] splits = CommonUtils.split(filterExpressions, NEW_TARGET_DELIMITER);
                filterExpressions = splits[0].trim();

                String[] newTagSplits = CommonUtils.split(splits[1].trim(), NEW_TARGET_COLUMN_DELIMITER);
                this.newTagColumnName = newTagSplits[0].trim();
                if(columnConfigList != null) {
                    ColumnConfig cc = CommonUtils.findColumnConfigByName(columnConfigList, newTagColumnName);
                    if(cc == null) {
                        throw new IllegalArgumentException("'filterExpressions' " + filterExpressions + " with new tag "
                                + this.newTagColumnName + " cannot be found in ColumnConfig.json");
                    }
                }
                String[] newTags = CommonUtils.split(newTagSplits[1].trim(), NEW_TARGET_TAG_DELIMITER);
                this.newPosTags = new HashSet<>();
                for(String tag: newTags) {
                    this.newPosTags.add(tag.trim());
                }
                newTags = CommonUtils.split(newTagSplits[2].trim(), NEW_TARGET_TAG_DELIMITER);
                this.newNegTags = new HashSet<>();
                for(String tag: newTags) {
                    this.newNegTags.add(tag.trim());
                }
            } catch (Exception e) {
                throw new IllegalArgumentException(
                        "Format issue to support new tag segment expassion, the right format should be 'a == 1 |||newTagColumnName||posTag1|posTag2||negTag1|negTag2'.",
                        e);
            }
        }
        return filterExpressions;
    }

    public DataPurifier(ModelConfig modelConfig, List<ColumnConfig> columnConfigList, String filterExpressions,
            boolean strict) throws IOException {
        this.columnConfigList = columnConfigList;
        if(StringUtils.isNotBlank(filterExpressions)) {
            filterExpressions = parseNewTagInfo(filterExpressions);
            jexl = new JexlEngine();
            jexl.setStrict(strict);
            try {
                dataFilterExpr = jexl.createExpression(filterExpressions);
            } catch (JexlException e) {
                if(strict) {
                    throw new RuntimeException(e);
                } else {
                    log.error("The expression " + filterExpressions + "is invalid, please use correct expression.", e);
                }
                dataFilterExpr = null;
            }
            this.headers = CommonUtils.getFinalHeaders(modelConfig);
            dataDelimiter = modelConfig.getDataSetDelimiter();
        }
    }

    public DataPurifier(ModelConfig modelConfig, List<ColumnConfig> columnConfigList, String filterExpressions)
            throws IOException {
        this(modelConfig, columnConfigList, filterExpressions, false);
    }

<<<<<<< HEAD
    public DataPurifier(ModelConfig modelConfig, EvalConfig evalConfig) throws IOException {
=======
    public DataPurifier(List<ColumnConfig> columnConfigList, EvalConfig evalConfig) throws IOException {
        this.columnConfigList = columnConfigList;
>>>>>>> 1334dd2d
        if(StringUtils.isNotBlank(evalConfig.getDataSet().getFilterExpressions())) {
            jexl = new JexlEngine();
            try {
                dataFilterExpr = jexl.createExpression(evalConfig.getDataSet().getFilterExpressions());
            } catch (JexlException e) {
                log.error("The expression {} is invalid, please use correct expression.",
                        evalConfig.getDataSet().getFilterExpressions());
                dataFilterExpr = null;
            }

            headers = CommonUtils.getFinalHeaders(modelConfig, evalConfig);
            dataDelimiter = evalConfig.getDataSet().getDataDelimiter();
        }
    }

    public Boolean isFilter(String record) {
        if(dataFilterExpr == null) {
            return true;
        }

        String[] fields = CommonUtils.split(record, dataDelimiter);
        if(fields == null || fields.length != headers.length) {
            // illegal format data, just skip
            return false;
        }

        jc.clear();

        for(int i = 0; i < fields.length; i++) {
            NSColumn nsColumn = new NSColumn(headers[i]);
            jc.set(headers[i], (fields[i] == null ? "" : fields[i]));
            jc.set(nsColumn.getSimpleName(), (fields[i] == null ? "" : fields[i]));
        }

        Boolean result = Boolean.FALSE;
        Object retObj = null;

        try {
            retObj = dataFilterExpr.evaluate(jc);
        } catch (Throwable e) {
            if(this.jexl.isStrict()) {
                throw new RuntimeException(e);
            } else {
                log.error("Error occurred when trying to evaluate " + dataFilterExpr.toString(), e);
            }
        }

        if(retObj != null && retObj instanceof Boolean) {
            result = (Boolean) retObj;
        } else if(retObj != null && !(retObj instanceof Boolean)) {
            throw new InvalidFilterResultExcetion(
                    "Invalid filter return not boolean type: " + dataFilterExpr.getExpression());
        }

        return result;
    }

    public Boolean isFilter(Tuple input) throws ExecException {
        if(dataFilterExpr == null) {
            return true;
        }

        if(input == null || input.size() != headers.length) {
            // illegal format data, just skip
            return false;
        }

        jc.clear();

        for(int i = 0; i < input.size(); i++) {
            jc.set(headers[i], ((input.get(i) == null) ? null : input.get(i).toString()));
        }

        Boolean result = Boolean.FALSE;
        Object retObj = null;
        try {
            retObj = dataFilterExpr.evaluate(jc);
        } catch (Throwable e) {
            if(this.jexl.isStrict()) {
                throw new RuntimeException(e);
            } else {
                log.warn("Error occurred when trying to evaluate " + dataFilterExpr.toString(), e);
            }
        }

        if(retObj != null && retObj instanceof Boolean) {
            result = (Boolean) retObj;
        } else if(retObj != null && !(retObj instanceof Boolean)) {
            throw new InvalidFilterResultExcetion(
                    "Invalid filter return not boolean type: " + dataFilterExpr.getExpression());
        }

        return result;
    }

    // reuse context
    public static class InvalidFilterResultExcetion extends RuntimeException {

        private static final long serialVersionUID = 279485512893373010L;

        /**
         * Constructs a new fail task runtime exception with <code>null</code> as its detail message. The cause is
         * not initialized, and may subsequently be initialized by a call to {@link #initCause}.
         */
        public InvalidFilterResultExcetion() {
        }

        /**
         * Constructs a new fail task runtime exception with the specified detail message. The cause is not
         * initialized, and may subsequently be initialized by a call to {@link #initCause}.
         * 
         * @param message
         *            the detail message. The detail message is saved for later retrieval by the {@link #getMessage()}
         *            method.
         */
        public InvalidFilterResultExcetion(String message) {
            super(message);
        }

        /**
         * Constructs a new fail task runtime exception with the specified detail message and cause.
         * <p>
         * Note that the detail message associated with <code>cause</code> is <i>not</i> automatically incorporated in
         * this runtime exception's detail message.
         * 
         * @param message
         *            the detail message (which is saved for later retrieval by the {@link #getMessage()} method).
         * @param cause
         *            the cause (which is saved for later retrieval by the {@link #getCause()} method). (A <tt>null</tt>
         *            value is permitted, and indicates that the cause is nonexistent or unknown.)
         */
        public InvalidFilterResultExcetion(String message, Throwable cause) {
            super(message, cause);
        }

        /**
         * Constructs a new fail task runtime exception with the specified cause and a detail message of
         * <tt>(cause==null ? null : cause.toString())</tt> (which typically contains the class and detail
         * message of <tt>cause</tt>). This constructor is useful for runtime exceptions that are little more than
         * wrappers for other throwables.
         * 
         * @param cause
         *            the cause (which is saved for later retrieval by the {@link #getCause()} method). (A <tt>null</tt>
         *            value is permitted, and indicates that the cause is nonexistent or unknown.)
         */
        public InvalidFilterResultExcetion(Throwable cause) {
            super(cause);
        }

    }

    // reuse context
    public static class ShifuMapContext extends MapContext {
        public ShifuMapContext() {
            super();
        }

        public void clear() {
            if(super.map != null) {
                map.clear();
            }
        }
    }

    /**
     * @return the isNewTag
     */
    public boolean isNewTag() {
        return isNewTag;
    }

    /**
     * @return the newTagColumnName
     */
    public String getNewTagColumnName() {
        return newTagColumnName;
    }

    /**
     * @return the newPosTags
     */
    public Set<String> getNewPosTags() {
        return newPosTags;
    }

    /**
     * @return the newNegTags
     */
    public Set<String> getNewNegTags() {
        return newNegTags;
    }

}<|MERGE_RESOLUTION|>--- conflicted
+++ resolved
@@ -157,12 +157,8 @@
         this(modelConfig, columnConfigList, filterExpressions, false);
     }
 
-<<<<<<< HEAD
-    public DataPurifier(ModelConfig modelConfig, EvalConfig evalConfig) throws IOException {
-=======
-    public DataPurifier(List<ColumnConfig> columnConfigList, EvalConfig evalConfig) throws IOException {
+    public DataPurifier(ModelConfig modelConfig, List<ColumnConfig> columnConfigList, EvalConfig evalConfig) throws IOException {
         this.columnConfigList = columnConfigList;
->>>>>>> 1334dd2d
         if(StringUtils.isNotBlank(evalConfig.getDataSet().getFilterExpressions())) {
             jexl = new JexlEngine();
             try {

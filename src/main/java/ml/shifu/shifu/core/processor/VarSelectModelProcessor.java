--- conflicted
+++ resolved
@@ -647,15 +647,6 @@
                 config.setFinalSelect(false);
                 continue;
             }
-<<<<<<< HEAD
-//            if(config.getIv() == null || config.getIv() <= BAD_IV_THRESHOLD) {
-//                log.warn(
-//                        "Column {} is with bad iv value less than {}, set final select to false. If not, you can check it manually in ColumnConfig.json",
-//                        config.getColumnName(), BAD_IV_THRESHOLD);
-//                config.setFinalSelect(false);
-//                continue;
-//            }
-=======
             // if((config.getIv() == null || config.getIv() <= BAD_IV_THRESHOLD) && !config.isForceSelect()) {
             // log.warn(
             // "Column {} is with bad iv value less than {}, set final select to false. If not, you can check it manually in ColumnConfig.json",
@@ -663,7 +654,6 @@
             // config.setFinalSelect(false);
             // continue;
             // }
->>>>>>> 142333e5
             // add more here
         }
     }

--- conflicted
+++ resolved
@@ -248,15 +248,12 @@
         }
         assembleModelConfig.setEvals(assembleEvalConfigs);
 
-<<<<<<< HEAD
         //  2.4) create folder and save assemble ModelConfig.json
-        new File(assembleModelName).mkdirs();
-=======
         // create folder and save ModelConfig.json
         if(!new File(assembleModelName).mkdirs()) {
             LOG.error("Create folder {} failed.", assembleModelName);
-        }
->>>>>>> 96964521
+            return 1;
+        }
         saveModelConfig(assembleModelName, assembleModelConfig);
 
         // 3. save parent model config

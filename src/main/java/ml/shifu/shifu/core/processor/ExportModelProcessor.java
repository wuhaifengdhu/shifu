--- conflicted
+++ resolved
@@ -25,18 +25,13 @@
 import java.util.List;
 import java.util.Map;
 
-import ml.shifu.shifu.column.NSColumnUtils;
 import ml.shifu.shifu.container.obj.ColumnConfig;
 import ml.shifu.shifu.container.obj.ModelTrainConf.ALGORITHM;
 import ml.shifu.shifu.container.obj.RawSourceData.SourceType;
 import ml.shifu.shifu.core.ColumnStatsCalculator;
-<<<<<<< HEAD
-import ml.shifu.shifu.core.binning.CategoricalBinInfo;
-=======
+import ml.shifu.shifu.core.binning.ColumnConfigDynamicBinning;
 import ml.shifu.shifu.core.binning.obj.AbstractBinInfo;
 import ml.shifu.shifu.core.binning.obj.CategoricalBinInfo;
->>>>>>> c51a0d0c
-import ml.shifu.shifu.core.binning.ColumnConfigDynamicBinning;
 import ml.shifu.shifu.core.binning.obj.NumericalBinInfo;
 import ml.shifu.shifu.core.pmml.PMMLTranslator;
 import ml.shifu.shifu.core.pmml.PMMLUtils;
@@ -230,14 +225,9 @@
         return buffer.toString();
     }
 
-<<<<<<< HEAD
-    @SuppressWarnings("unused")
-    private String generateWoeMapping(ColumnConfig columnConfig, int expectBinNum) {
-=======
     private String generateCategoricalWoeMapping(ColumnConfig columnConfig,
                                                  List<AbstractBinInfo> categoricalBinInfos,
                                                  ColumnStatsCalculator.ColumnMetrics columnMetrics) {
->>>>>>> c51a0d0c
         StringBuffer buffer = new StringBuffer();
         buffer.append("( case \n");
         for ( int i = 0; i < categoricalBinInfos.size(); i ++ ) {
@@ -257,47 +247,6 @@
         return buffer.toString();
     }
 
-<<<<<<< HEAD
-    @SuppressWarnings("unused")
-    private List<CategoricalBinInfo> genCategoricalBinInfos(ColumnConfig columnConfig) {
-        List<CategoricalBinInfo> categoricalBinInfos = new ArrayList<CategoricalBinInfo>();
-        for ( int i = 0; i < columnConfig.getBinCategory().size(); i ++ ) {
-            CategoricalBinInfo binInfo = new CategoricalBinInfo();
-            List<String> values = new ArrayList<String>();
-            values.add(columnConfig.getBinCategory().get(i));
-            binInfo.setValues(values);
-            binInfo.setPositiveCnt(columnConfig.getBinCountPos().get(i));
-            binInfo.setNegativeCnt(columnConfig.getBinCountNeg().get(i));
-            binInfo.setWeightPos(columnConfig.getBinWeightedPos().get(i));
-            binInfo.setWeightNeg(columnConfig.getBinWeightedNeg().get(i));
-
-            categoricalBinInfos.add(binInfo);
-        }
-
-        // add missing binning
-        CategoricalBinInfo binInfo = new CategoricalBinInfo();
-        binInfo.setPositiveCnt(columnConfig.getBinCountPos().get(columnConfig.getBinCountPos().size() - 1));
-        binInfo.setNegativeCnt(columnConfig.getBinCountNeg().get(columnConfig.getBinCountNeg().size() - 1));
-        binInfo.setWeightPos(columnConfig.getBinWeightedPos().get(columnConfig.getBinWeightedPos().size() - 1));
-        binInfo.setWeightNeg(columnConfig.getBinWeightedNeg().get(columnConfig.getBinWeightedNeg().size() - 1));
-        categoricalBinInfos.add(binInfo);
-
-        return categoricalBinInfos;
-    }
-
-    private boolean isRequestColumn(List<String> catVariables, ColumnConfig columnConfig) {
-        boolean status = false;
-        for ( String varName : catVariables ) {
-            if (NSColumnUtils.isColumnEqual(varName, columnConfig.getColumnName()) ) {
-                status = true;
-                break;
-            }
-        }
-        return status;
-    }
-
-=======
->>>>>>> c51a0d0c
     private void saveColumnStatus() throws IOException {
         Path localColumnStatsPath = new Path(pathFinder.getLocalColumnStatsPath());
         log.info("Saving ColumnStatus to local file system: {}.", localColumnStatsPath);

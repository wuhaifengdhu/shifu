--- conflicted
+++ resolved
@@ -39,8 +39,6 @@
 import ml.shifu.shifu.fs.ShifuFileUtils;
 import ml.shifu.shifu.pig.PigExecutor;
 import ml.shifu.shifu.util.CommonUtils;
-<<<<<<< HEAD
-=======
 import org.apache.commons.collections.CollectionUtils;
 import org.slf4j.Logger;
 import org.slf4j.LoggerFactory;
@@ -50,7 +48,6 @@
 import java.util.List;
 import java.util.Map;
 import java.util.Scanner;
->>>>>>> 5cf16db1
 
 /**
  * statistics, max/min/avg/std for each column dataset if it's numerical
@@ -74,11 +71,7 @@
 
         if(modelConfig.isMapReduceRunMode()) {
             runPigStats();
-<<<<<<< HEAD
-        } else if (modelConfig.isLocalRunMode()){
-=======
         } else if(modelConfig.isLocalRunMode()) {
->>>>>>> 5cf16db1
             runAkkaStats();
         } else {
             throw new ShifuException(ShifuErrorCode.ERROR_UNSUPPORT_MODE);
@@ -105,11 +98,7 @@
             throw new ShifuException(ShifuErrorCode.ERROR_INPUT_NOT_FOUND, e);
         }
 
-<<<<<<< HEAD
-        if( CollectionUtils.isEmpty(scanners) ){
-=======
         if(CollectionUtils.isEmpty(scanners)) {
->>>>>>> 5cf16db1
             throw new ShifuException(ShifuErrorCode.ERROR_INPUT_NOT_FOUND,
                     ", please check your data and start from init");
         }
@@ -158,13 +147,8 @@
      * @throws IOException
      */
     public void updateColumnConfigWithPreTrainingStats() throws IOException {
-<<<<<<< HEAD
-        List<Scanner> scanners = ShifuFileUtils.getDataScanners(pathFinder.getPreTrainingStatsPath(),
-                modelConfig.getDataSet().getSource());
-=======
         List<Scanner> scanners = ShifuFileUtils.getDataScanners(pathFinder.getPreTrainingStatsPath(), modelConfig
                 .getDataSet().getSource());
->>>>>>> 5cf16db1
         for(Scanner scanner: scanners) {
             scanStatsResult(scanner);
         }
@@ -178,11 +162,7 @@
      * 
      * @param scanner
      */
-<<<<<<< HEAD
-    private void scanStatsResult(Scanner scanner) throws IOException {
-=======
     private void scanStatsResult(Scanner scanner) {
->>>>>>> 5cf16db1
         while(scanner.hasNextLine()) {
             String[] raw = scanner.nextLine().trim().split("\\|");
 
@@ -191,19 +171,6 @@
             }
 
             int columnNum = Integer.parseInt(raw[0]);
-<<<<<<< HEAD
-
-            ColumnConfig config = jsonMapper.readValue(raw[1], ColumnConfig.class);
-
-            columnConfigList.set(columnNum, config);
-
-
-        }
-    }
-
-
-
-=======
             try {
                 ColumnConfig config = this.columnConfigList.get(columnNum);
 
@@ -245,5 +212,4 @@
         }
     }
 
->>>>>>> 5cf16db1
 }
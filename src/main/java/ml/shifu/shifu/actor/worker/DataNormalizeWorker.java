--- conflicted
+++ resolved
@@ -20,9 +20,6 @@
 import java.util.List;
 import java.util.Map;
 
-<<<<<<< HEAD
-import ml.shifu.shifu.di.service.NormalizationService;
-=======
 import ml.shifu.shifu.container.WeightAmplifier;
 import ml.shifu.shifu.container.obj.ColumnConfig;
 import ml.shifu.shifu.container.obj.ModelConfig;
@@ -32,7 +29,6 @@
 import ml.shifu.shifu.message.NormResultDataMessage;
 import ml.shifu.shifu.util.CommonUtils;
 
->>>>>>> 5cf16db1
 import org.apache.commons.collections.CollectionUtils;
 import org.apache.commons.jexl2.Expression;
 import org.apache.commons.jexl2.JexlContext;
@@ -81,15 +77,9 @@
      */
     @Override
     public void handleMsg(Object message) {
-<<<<<<< HEAD
-        if ( message instanceof NormDataPrepMessage ) {
-            NormDataPrepMessage msg = (NormDataPrepMessage) message;
-            List<String[]> rfList = msg.getRfList();
-=======
         if (message instanceof NormPartRawDataMessage) {
             NormPartRawDataMessage msg = (NormPartRawDataMessage) message;
             List<String> rawDataList = msg.getRawDataList();
->>>>>>> 5cf16db1
             int targetMsgCnt = msg.getTotalMsgCnt();
 
             List<List<Double>> normalizedDataList = normalizeData(rawDataList);
@@ -107,12 +97,8 @@
     private List<List<Double>> normalizeData(List<String> rawDataList) {
         List<List<Double>> normalizedDataList = new ArrayList<List<Double>>();
 
-<<<<<<< HEAD
-        for ( String[] rf : rfList ) {
-=======
         for (String rawInput : rawDataList) {
             String[] rf = CommonUtils.split(rawInput, modelConfig.getDataSetDelimiter());
->>>>>>> 5cf16db1
             List<Double> normRecord = normalizeRecord(rf);
             if ( CollectionUtils.isNotEmpty(normRecord) ) {
                 normalizedDataList.add(normRecord);
@@ -130,19 +116,11 @@
     private List<Double> normalizeRecord(String[] rfs) {
         List<Double> retDouList = new ArrayList<Double>();
 
-<<<<<<< HEAD
-        JexlContext jc = new MapContext();
-        if ( rfs == null || rfs.length == 0 ) {
-=======
         if (rfs == null || rfs.length == 0) {
->>>>>>> 5cf16db1
             return null;
         }
 
         String tag = rfs[this.targetColumnNum];
-<<<<<<< HEAD
-        if ( modelConfig.getPosTags().contains(tag) ) {
-=======
         
         boolean isNotSampled = DataSampler.isNotSampled(
                 modelConfig.getPosTags(), 
@@ -154,7 +132,6 @@
         }
         
         if (modelConfig.getPosTags().contains(tag)) {
->>>>>>> 5cf16db1
             retDouList.add(Double.valueOf(1));
         } else if ( modelConfig.getNegTags().contains(tag) ) {
             retDouList.add(Double.valueOf(0));

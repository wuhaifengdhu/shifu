--- conflicted
+++ resolved
@@ -21,7 +21,6 @@
 import java.util.List;
 import java.util.Scanner;
 
-<<<<<<< HEAD
 import com.google.inject.Guice;
 import com.google.inject.Injector;
 import ml.shifu.shifu.di.module.NormalizationModule;
@@ -35,8 +34,6 @@
 import akka.actor.UntypedActorFactory;
 import akka.routing.RoundRobinRouter;
 
-=======
->>>>>>> 5cf16db1
 import ml.shifu.shifu.actor.worker.DataFilterWorker;
 import ml.shifu.shifu.actor.worker.DataLoadWorker;
 import ml.shifu.shifu.actor.worker.DataNormalizeWorker;
@@ -50,19 +47,7 @@
 import ml.shifu.shifu.message.NormResultDataMessage;
 import ml.shifu.shifu.message.ScanNormInputDataMessage;
 import ml.shifu.shifu.util.Environment;
-<<<<<<< HEAD
-=======
-
-import org.slf4j.Logger;
-import org.slf4j.LoggerFactory;
-
-import akka.actor.ActorRef;
-import akka.actor.Props;
-import akka.actor.UntypedActor;
-import akka.actor.UntypedActorFactory;
-import akka.routing.RoundRobinRouter;
-
->>>>>>> 5cf16db1
+
 
 /**
  *
@@ -106,7 +91,6 @@
             }
         }).withRouter(new RoundRobinRouter(Environment.getInt(Environment.LOCAL_NUM_PARALLEL, 16))), "DataNormalizeWorker");
 
-<<<<<<< HEAD
         // actors to sample data
         dataPrepRef = this.getContext().actorOf(new Props(new UntypedActorFactory() {
             private static final long serialVersionUID = -743043605617906731L;
@@ -115,8 +99,6 @@
             }
         }).withRouter(new RoundRobinRouter(Environment.getInt(Environment.LOCAL_NUM_PARALLEL, 16))), "DataPrepWorker");
 
-=======
->>>>>>> 5cf16db1
         // actors to filter data
         dataFilterRef = this.getContext().actorOf(new Props(new UntypedActorFactory() {
             private static final long serialVersionUID = 7122505775141026832L;
@@ -194,22 +176,9 @@
      * @throws IOException
      * 		Exception when writing file
      */
-<<<<<<< HEAD
-    private void writeSelectDataIntoFile(List<String[]> selectDataList) throws IOException {
-        for ( String[] fields : selectDataList ) {
-            for ( int i = 0; i < fields.length; i ++ ) {
-                selectDataWriter.append(fields[i]);
-                if ( i != fields.length - 1 ) {
-                    selectDataWriter.append(modelConfig.getDataSetDelimiter());
-                }
-            }
-
-            selectDataWriter.append("\n");
-=======
     private void writeSelectDataIntoFile(List<String> selectDataList) throws IOException {
         for(String rawInput: selectDataList) {
             selectDataWriter.append(rawInput + "\n");
->>>>>>> 5cf16db1
         }
     }
 

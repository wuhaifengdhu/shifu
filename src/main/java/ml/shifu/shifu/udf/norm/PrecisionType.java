/*
 * Copyright [2013-2018] PayPal Software Foundation
 * <p>
 * Licensed under the Apache License, Version 2.0 (the "License")
 * you may not use this file except in compliance with the License.
 * You may obtain a copy of the License at
 * http://www.apache.org/licenses/LICENSE-2.0
 * <p>
 * Unless required by applicable law or agreed to in writing, software
 * distributed under the License is distributed on an "AS IS" BASIS,
 * WITHOUT WARRANTIES OR CONDITIONS OF ANY KIND, either express or implied.
 * See the License for the specific language governing permissions and
 * limitations under the License.
 **/
package ml.shifu.shifu.udf.norm;

import java.math.BigDecimal;
import java.text.DecimalFormat;

public enum PrecisionType {

    FLOAT7 {

        public Float to(double value) {
            return (Double.isNaN(value) ? Float.NaN : Float.parseFloat(DECIMAL_FORMAT.format(value)));
        }

    },
    FLOAT16 {

        public Float to(double value) {
            if (Double.isNaN(value)) {
                return Float.NaN;
            }

            float float16 = toFloat(fromFloat((float) value));
<<<<<<< HEAD
            BigDecimal bdnum;
            try {
                bdnum = BigDecimal.valueOf(float16);
            } catch (NumberFormatException e) {
                // BigDecimal.valueOf(float16) throws NumberFormatException if {@code val} is infinite or NaN.
                return float16;
            }
=======
            if (Float.isNaN(float16)) {
                return Float.NaN;
            }

            BigDecimal bdnum = BigDecimal.valueOf(float16);
>>>>>>> c7f91105
            if(float16 < 1f && float16 > -1f) {
                bdnum = bdnum.setScale(4, BigDecimal.ROUND_FLOOR);
            } else {
                bdnum = bdnum.setScale(3, BigDecimal.ROUND_FLOOR);
            }
            return bdnum.floatValue();
        }

    },
    FLOAT32 {

        public Float to(double value) {
            return (float) value;
        }

    },
    DOUBLE64 {

        public Double to(double value) {
            return value;
        }

    };

    public static DecimalFormat DECIMAL_FORMAT = new DecimalFormat("#.######");

    public static PrecisionType of(String precisionType) {
        for(PrecisionType pt: PrecisionType.values()) {
            if(pt.toString().equalsIgnoreCase(precisionType)) {
                return pt;
            }
        }
        return FLOAT32;
    }

    // FIXME return as Object need extra cost, see how to reduce the cost
    public abstract Object to(double value);

    // returns all higher 16 bits as 0 for all results
    public static int fromFloat(float fval) {
        int fbits = Float.floatToIntBits(fval);
        int sign = fbits >>> 16 & 0x8000; // sign only
        int val = (fbits & 0x7fffffff) + 0x1000; // rounded value

        if(val >= 0x47800000) // might be or become NaN/Inf
        { // avoid Inf due to rounding
            if((fbits & 0x7fffffff) >= 0x47800000) { // is or must become NaN/Inf
                if(val < 0x7f800000) // was value but too large
                    return sign | 0x7c00; // make it +/-Inf
                return sign | 0x7c00 | // remains +/-Inf or NaN
                        (fbits & 0x007fffff) >>> 13; // keep NaN (and Inf) bits
            }
            return sign | 0x7bff; // unrounded not quite Inf
        }
        if(val >= 0x38800000) // remains normalized value
            return sign | val - 0x38000000 >>> 13; // exp - 127 + 15
        if(val < 0x33000000) // too small for subnormal
            return sign; // becomes +/-0
        val = (fbits & 0x7fffffff) >>> 23; // tmp exp for subnormal calc
        return sign | ((fbits & 0x7fffff | 0x800000) // add subnormal bit
                + (0x800000 >>> val - 102) // round depending on cut off
        >>> 126 - val); // div by 2^(1-(exp-127+15)) and >> 13 | exp=0
    }

    // ignores the higher 16 bits
    public static float toFloat(int hbits) {
        int mant = hbits & 0x03ff; // 10 bits mantissa
        int exp = hbits & 0x7c00; // 5 bits exponent
        if(exp == 0x7c00) {// NaN/Inf
            exp = 0x3fc00; // -> NaN/Inf
        } else if(exp != 0) { // normalized value
            exp += 0x1c000; // exp - 15 + 127
            if(mant == 0 && exp > 0x1c400) // smooth transition
                return Float.intBitsToFloat((hbits & 0x8000) << 16 | exp << 13 | 0x3ff);
        } else if(mant != 0) { // && exp==0 -> subnormal
            exp = 0x1c400; // make it normal
            do {
                mant <<= 1; // mantissa * 2
                exp -= 0x400; // decrease exp by 1
            } while((mant & 0x400) == 0); // while not normal
            mant &= 0x3ff; // discard subnormal bit
        } // else +/-0 -> +/-0
        return Float.intBitsToFloat( // combine all parts
                (hbits & 0x8000) << 16 // sign << ( 31 - 15 )
                        | (exp | mant) << 13); // value << ( 23 - 10 )
    }

    public static void main(String[] args) {
        PrecisionType pt = PrecisionType.DOUBLE64;
        double test = Double.NaN;
        pt = PrecisionType.FLOAT16;
        System.out.println(pt + ":" + pt.to(test));
        double dd = 111.2345679899881234d;
        pt = PrecisionType.DOUBLE64;
        System.out.println(pt + ":" + pt.to(dd));
        pt = PrecisionType.FLOAT32;
        System.out.println(pt + ":" + pt.to(dd));
        System.out.println("float:" + (float) (dd));
        pt = PrecisionType.FLOAT16;
        System.out.println(pt + ":" + pt.to(dd));
        pt = PrecisionType.FLOAT7;
        System.out.println(pt + ":" + pt.to(dd));
        float fff = toFloat(fromFloat((float) dd));
        System.out.println("To From:" + fff);
        BigDecimal bdnum = BigDecimal.valueOf(fff);
        bdnum = bdnum.setScale(3, BigDecimal.ROUND_FLOOR);
        System.out.println("Round 3:" + bdnum.floatValue());
        bdnum = BigDecimal.valueOf(fff);
        bdnum = bdnum.setScale(4, BigDecimal.ROUND_FLOOR);
        System.out.println("Round 4:" + bdnum.floatValue());
        System.out.println("");
        dd = 11.2345679899881234d;
        pt = PrecisionType.DOUBLE64;
        System.out.println(pt + ":" + pt.to(dd));
        pt = PrecisionType.FLOAT32;
        System.out.println(pt + ":" + pt.to(dd));
        System.out.println("float:" + (float) (dd));
        pt = PrecisionType.FLOAT16;
        System.out.println(pt + ":" + pt.to(dd));
        pt = PrecisionType.FLOAT7;
        System.out.println(pt + ":" + pt.to(dd));
        fff = toFloat(fromFloat((float) dd));
        System.out.println("To From:" + fff);
        bdnum = BigDecimal.valueOf(fff);
        bdnum = bdnum.setScale(3, BigDecimal.ROUND_FLOOR);
        System.out.println("Round 3:" + bdnum.floatValue());
        bdnum = BigDecimal.valueOf(fff);
        bdnum = bdnum.setScale(4, BigDecimal.ROUND_FLOOR);
        System.out.println("Round 4:" + bdnum.floatValue());
        System.out.println("");

        dd = 1.2345679899881234d;
        pt = PrecisionType.DOUBLE64;
        System.out.println(pt + ":" + pt.to(dd));
        pt = PrecisionType.FLOAT32;
        System.out.println(pt + ":" + pt.to(dd));
        System.out.println("float:" + (float) (dd));
        pt = PrecisionType.FLOAT16;
        System.out.println(pt + ":" + pt.to(dd));
        pt = PrecisionType.FLOAT7;
        System.out.println(pt + ":" + pt.to(dd));
        fff = toFloat(fromFloat((float) dd));
        System.out.println("To From:" + fff);
        bdnum = BigDecimal.valueOf(fff);
        bdnum = bdnum.setScale(3, BigDecimal.ROUND_FLOOR);
        System.out.println("Round 3:" + bdnum.floatValue());
        bdnum = BigDecimal.valueOf(fff);
        bdnum = bdnum.setScale(4, BigDecimal.ROUND_FLOOR);
        System.out.println("Round 4:" + bdnum.floatValue());
        System.out.println("");

        dd = 0.2345679899881234d;
        pt = PrecisionType.DOUBLE64;
        System.out.println(pt + ":" + pt.to(dd));
        pt = PrecisionType.FLOAT32;
        System.out.println(pt + ":" + pt.to(dd));
        System.out.println("float:" + (float) (dd));
        pt = PrecisionType.FLOAT16;
        System.out.println(pt + ":" + pt.to(dd));
        pt = PrecisionType.FLOAT7;
        System.out.println(pt + ":" + pt.to(dd));
        fff = toFloat(fromFloat((float) dd));
        System.out.println("To From:" + fff);
        bdnum = BigDecimal.valueOf(fff);
        bdnum = bdnum.setScale(3, BigDecimal.ROUND_FLOOR);
        System.out.println("Round 3:" + bdnum.floatValue());
        bdnum = BigDecimal.valueOf(fff);
        bdnum = bdnum.setScale(4, BigDecimal.ROUND_FLOOR);
        System.out.println("Round 4:" + bdnum.floatValue());
    }
}<|MERGE_RESOLUTION|>--- conflicted
+++ resolved
@@ -29,12 +29,7 @@
     FLOAT16 {
 
         public Float to(double value) {
-            if (Double.isNaN(value)) {
-                return Float.NaN;
-            }
-
             float float16 = toFloat(fromFloat((float) value));
-<<<<<<< HEAD
             BigDecimal bdnum;
             try {
                 bdnum = BigDecimal.valueOf(float16);
@@ -42,13 +37,6 @@
                 // BigDecimal.valueOf(float16) throws NumberFormatException if {@code val} is infinite or NaN.
                 return float16;
             }
-=======
-            if (Float.isNaN(float16)) {
-                return Float.NaN;
-            }
-
-            BigDecimal bdnum = BigDecimal.valueOf(float16);
->>>>>>> c7f91105
             if(float16 < 1f && float16 > -1f) {
                 bdnum = bdnum.setScale(4, BigDecimal.ROUND_FLOOR);
             } else {

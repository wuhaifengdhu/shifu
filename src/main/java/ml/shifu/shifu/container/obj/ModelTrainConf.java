--- conflicted
+++ resolved
@@ -209,9 +209,6 @@
     }
 
     /**
-<<<<<<< HEAD
-     * @return the isCrossOver
-=======
      * As threshold is an optional setting, Use @{@link JsonIgnore} to ignore threshold when initially write
      * out to ModelConfig.json.
      * @return Cvergence threshold.
@@ -227,8 +224,6 @@
     }
 
     /**
-     * @return the isContinuousEnabled
->>>>>>> 5e02edb4
      */
     public Boolean getIsCrossOver() {
         return isCrossOver;

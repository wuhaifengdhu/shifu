--- conflicted
+++ resolved
@@ -60,21 +60,17 @@
      * Binning method used in stats. By default is EqualPositive.
      */
     private BinningMethod binningMethod = BinningMethod.EqualPositive;
-<<<<<<< HEAD
-    private Double sampleRate = Double.valueOf(1.0);
-=======
 
     /**
      * Sampling rate in stats step. Sometimes is binning algorithm cannot be scaled well or slow. Try using smaller
      * sampleRate will accelerate stats.
      */
-    private Double sampleRate = 0.8d;
+    private Double sampleRate = Double.valueOf(1.0);
 
     /**
      * If only sample negative records or not, positive records in most cases is less than negative. By only sampling
      * negative can balance data.
      */
->>>>>>> 93875907
     private Boolean sampleNegOnly = Boolean.FALSE;
 
     // don't open those options to user, this only works in some binning algorithm

package ml.shifu.shifu.util.updater;

import java.io.IOException;
import java.util.HashSet;
import java.util.List;
import java.util.Map;
import java.util.Map.Entry;
import java.util.Set;

import ml.shifu.shifu.column.NSColumn;
import ml.shifu.shifu.column.NSColumnUtils;
import ml.shifu.shifu.container.obj.ColumnConfig;
import ml.shifu.shifu.container.obj.ColumnType;
import ml.shifu.shifu.container.obj.ModelConfig;
import ml.shifu.shifu.core.validator.ModelInspector;
import ml.shifu.shifu.util.Constants;
import ml.shifu.shifu.util.Environment;
import parquet.Log;

import org.apache.commons.collections.CollectionUtils;
import org.slf4j.Logger;
import org.slf4j.LoggerFactory;

/**
 * Created by zhanhu on 2/22/17.
 */
public class BasicUpdater {

    protected ModelConfig modelConfig;

    protected String targetColumnName;
    protected String weightColumnName;

    protected Set<NSColumn> setCategorialColumns;
    protected Set<NSColumn> setMeta;
    protected Set<NSColumn> setForceRemove;
    protected Set<NSColumn> setForceSelect;
    protected Set<NSColumn> setCandidates;

    protected Set<NSColumn> setHybridColumns;
    protected Map<String, Double> hybridColumnNames;
    protected Map<String, Integer> categoricalColumnHashSeeds;
    
    private final static Logger LOG = LoggerFactory.getLogger(BasicUpdater.class);


    protected boolean isForSegs;
    protected List<String> segs;

    public BasicUpdater(ModelConfig modelConfig) throws IOException {
        this.modelConfig = modelConfig;
        this.segs = modelConfig.getSegmentFilterExpressions();
        this.isForSegs = (this.segs.size() > 0);

        this.targetColumnName = modelConfig.getTargetColumnName();
        this.weightColumnName = modelConfig.getWeightColumnName();

<<<<<<< HEAD
        this.setCategorialColumns = new HashSet<NSColumn>();
        if(CollectionUtils.isNotEmpty(modelConfig.getCategoricalColumnNames())) {
            for(String column: modelConfig.getCategoricalColumnNames()) {
                setCategorialColumns.add(new NSColumn(column));
            }
            this.categoricalColumnHashSeeds = modelConfig.getCategoricalColumnHashSeedConf();  
        }

        this.setMeta = new HashSet<NSColumn>();
        if(CollectionUtils.isNotEmpty(modelConfig.getMetaColumnNames())) {
            for(String meta: modelConfig.getMetaColumnNames()) {
                setMeta.add(new NSColumn(meta));
=======
        this.setMeta = loadNSColumns(modelConfig.getMetaColumnNames());
        this.setCategorialColumns = loadNSColumns(modelConfig.getCategoricalColumnNames());
        this.setHybridColumns = new HashSet<NSColumn>();
        this.hybridColumnNames = modelConfig.getHybridColumnNames();
        if(this.hybridColumnNames != null && this.hybridColumnNames.size() > 0) {
            for(Entry<String, Double> entry: this.hybridColumnNames.entrySet()) {
                this.setHybridColumns.add(new NSColumn(entry.getKey()));
>>>>>>> 8a637e21
            }
        }

        this.setForceRemove = new HashSet<NSColumn>();
        if(Boolean.TRUE.equals(modelConfig.getVarSelect().getForceEnable())
                && CollectionUtils.isNotEmpty(modelConfig.getListForceRemove())) {
            // if we need to update force remove, only and if one the force is enabled
            // this.setForceRemove = loadNSColumns(modelConfig.getListForceRemove());
            for(String forceRemoveName: modelConfig.getListForceRemove()) {
                this.setForceRemove.add(new NSColumn(forceRemoveName));
            }
        }

        this.setForceSelect = new HashSet<NSColumn>();
        if(Boolean.TRUE.equals(modelConfig.getVarSelect().getForceEnable())
                && CollectionUtils.isNotEmpty(modelConfig.getListForceSelect())) {
            // if we need to update force select, only and if one the force is enabled
            // this.setForceSelect = loadNSColumns(modelConfig.getListForceSelect());
            for(String forceSelectName: modelConfig.getListForceSelect()) {
                this.setForceSelect.add(new NSColumn(forceSelectName));
            }
        }

        this.setCandidates = loadNSColumns(modelConfig.getListCandidates());
    }

    protected Set<NSColumn> loadNSColumns(List<String> columnNames) {
        Set<NSColumn> nsColumns = new HashSet<>();
        if(CollectionUtils.isNotEmpty(columnNames)) {
            for(String column: columnNames) {
                nsColumns.add(new NSColumn(column));
                if(this.isForSegs) {
                    for(int i = 0; i < segs.size(); i++) {
                        nsColumns.add(new NSColumn(column + "_" + (i + 1)));
                    }
                }
            }
        }
        return nsColumns;
    }

    public void updateColumnConfig(ColumnConfig columnConfig) {
        String varName = columnConfig.getColumnName();

        // reset flag at first
        columnConfig.setColumnFlag(null);

        if(NSColumnUtils.isColumnEqual(this.targetColumnName, varName)) {
            columnConfig.setColumnFlag(ColumnConfig.ColumnFlag.Target);
            columnConfig.setColumnType(null);
        } else if(this.setMeta.contains(new NSColumn(varName))) {
            columnConfig.setColumnFlag(ColumnConfig.ColumnFlag.Meta);
            columnConfig.setColumnType(null);
        } else if(this.setForceRemove.contains(new NSColumn(varName))) {
            columnConfig.setColumnFlag(ColumnConfig.ColumnFlag.ForceRemove);
        } else if(this.setForceSelect.contains(new NSColumn(varName))) {
            if(CollectionUtils.isEmpty(this.setCandidates)
                    || (CollectionUtils.isNotEmpty(this.setCandidates) // candidates is not empty
                        && this.setCandidates.contains(new NSColumn(varName)))) {
                columnConfig.setColumnFlag(ColumnConfig.ColumnFlag.ForceSelect);
            }
        } else if(NSColumnUtils.isColumnEqual(this.weightColumnName, varName)) {
            columnConfig.setColumnFlag(ColumnConfig.ColumnFlag.Weight);
            columnConfig.setColumnType(null);
        } else if(this.setCandidates.contains(new NSColumn(varName))) {
            columnConfig.setColumnFlag(ColumnConfig.ColumnFlag.Candidate);
        }

        if(NSColumnUtils.isColumnEqual(weightColumnName, varName)) {
            // weight column is numerical
            columnConfig.setColumnType(ColumnType.N);
        } else if(NSColumnUtils.isColumnEqual(targetColumnName, varName)) {
            if ( CollectionUtils.isEmpty(this.modelConfig.getTags()) ) {
                // allow tags are empty to support linear target
                // set columnType to N
                columnConfig.setColumnType(ColumnType.N);
            } else {
                // target column is set to categorical column
                columnConfig.setColumnType(ColumnType.C);
            }
        } else if(setHybridColumns.contains(new NSColumn(varName))) {
            columnConfig.setColumnType(ColumnType.H);
            String newVarName = null;
            if(Environment.getBoolean(Constants.SHIFU_NAMESPACE_STRICT_MODE, false)) {
                newVarName = new NSColumn(varName).getFullColumnName();
            } else {
                newVarName = new NSColumn(varName).getSimpleName();
            }
            columnConfig.setHybridThreshold(hybridColumnNames.get(newVarName));
        } else if(setCategorialColumns.contains(new NSColumn(varName))) {
            columnConfig.setColumnType(ColumnType.C);
        } else {
            // meta and other columns are set to numerical if user not set it in categorical column configuration file
            columnConfig.setColumnType(ColumnType.N);
        }
        if(this.categoricalColumnHashSeeds!=null&&this.categoricalColumnHashSeeds.containsKey(varName)) {
        	columnConfig.setHashSeed(this.categoricalColumnHashSeeds.get(varName));
        }
    }

    public static BasicUpdater getUpdater(ModelConfig modelConfig, ModelInspector.ModelStep step) throws IOException {
        BasicUpdater updater = null;
        switch(step) {
            case INIT:
            case STATS:
            case NORMALIZE:
                updater = new BasicUpdater(modelConfig);
                break;
            case VARSELECT:
                updater = new VarSelUpdater(modelConfig);
                break;
            case TRAIN:
                updater = new TrainUpdater(modelConfig);
                break;
            default:
                updater = new VoidUpdater(modelConfig);
                break;
        }
        return updater;
    }
}<|MERGE_RESOLUTION|>--- conflicted
+++ resolved
@@ -55,28 +55,14 @@
         this.targetColumnName = modelConfig.getTargetColumnName();
         this.weightColumnName = modelConfig.getWeightColumnName();
 
-<<<<<<< HEAD
-        this.setCategorialColumns = new HashSet<NSColumn>();
-        if(CollectionUtils.isNotEmpty(modelConfig.getCategoricalColumnNames())) {
-            for(String column: modelConfig.getCategoricalColumnNames()) {
-                setCategorialColumns.add(new NSColumn(column));
-            }
-            this.categoricalColumnHashSeeds = modelConfig.getCategoricalColumnHashSeedConf();  
-        }
-
-        this.setMeta = new HashSet<NSColumn>();
-        if(CollectionUtils.isNotEmpty(modelConfig.getMetaColumnNames())) {
-            for(String meta: modelConfig.getMetaColumnNames()) {
-                setMeta.add(new NSColumn(meta));
-=======
         this.setMeta = loadNSColumns(modelConfig.getMetaColumnNames());
         this.setCategorialColumns = loadNSColumns(modelConfig.getCategoricalColumnNames());
+        this.categoricalColumnHashSeeds = modelConfig.getCategoricalColumnHashSeedConf();  
         this.setHybridColumns = new HashSet<NSColumn>();
         this.hybridColumnNames = modelConfig.getHybridColumnNames();
         if(this.hybridColumnNames != null && this.hybridColumnNames.size() > 0) {
             for(Entry<String, Double> entry: this.hybridColumnNames.entrySet()) {
                 this.setHybridColumns.add(new NSColumn(entry.getKey()));
->>>>>>> 8a637e21
             }
         }
 

/*
 * Copyright [2012-2014] PayPal Software Foundation
 *
 * Licensed under the Apache License, Version 2.0 (the "License");
 * you may not use this file except in compliance with the License.
 * You may obtain a copy of the License at
 *
 *    http://www.apache.org/licenses/LICENSE-2.0
 *
 * Unless required by applicable law or agreed to in writing, software
 * distributed under the License is distributed on an "AS IS" BASIS,
 * WITHOUT WARRANTIES OR CONDITIONS OF ANY KIND, either express or implied.
 * See the License for the specific language governing permissions and
 * limitations under the License.
 */
package ml.shifu.shifu.util;

import com.google.common.base.Function;
import com.google.common.base.Splitter;
import com.google.common.collect.Collections2;
import com.google.common.collect.Lists;
import ml.shifu.shifu.column.NSColumn;
import ml.shifu.shifu.column.NSColumnUtils;
import ml.shifu.shifu.container.obj.ColumnConfig;
import ml.shifu.shifu.container.obj.ColumnConfig.ColumnFlag;
import ml.shifu.shifu.container.obj.ColumnConfig.ColumnType;
import ml.shifu.shifu.container.obj.EvalConfig;
import ml.shifu.shifu.container.obj.ModelConfig;
import ml.shifu.shifu.container.obj.ModelTrainConf.ALGORITHM;
import ml.shifu.shifu.container.obj.RawSourceData.SourceType;
import ml.shifu.shifu.core.LR;
import ml.shifu.shifu.core.Normalizer;
import ml.shifu.shifu.core.TreeModel;
import ml.shifu.shifu.core.dtrain.CommonConstants;
import ml.shifu.shifu.core.dtrain.dataset.PersistBasicFloatNetwork;
import ml.shifu.shifu.core.dtrain.lr.LogisticRegressionContants;
import ml.shifu.shifu.core.model.ModelSpec;
import ml.shifu.shifu.exception.ShifuErrorCode;
import ml.shifu.shifu.exception.ShifuException;
import ml.shifu.shifu.fs.PathFinder;
import ml.shifu.shifu.fs.ShifuFileUtils;
import org.apache.commons.collections.CollectionUtils;
import org.apache.commons.collections.Predicate;
import org.apache.commons.io.IOUtils;
import org.apache.commons.lang.ArrayUtils;
import org.apache.commons.lang.StringUtils;
import org.apache.commons.lang.math.NumberUtils;
import org.apache.commons.lang3.tuple.MutablePair;
import org.apache.hadoop.fs.*;
import org.apache.hadoop.fs.FileSystem;
import org.apache.pig.backend.executionengine.ExecException;
import org.apache.pig.data.Tuple;
import org.encog.ml.BasicML;
import org.encog.ml.data.MLDataPair;
import org.encog.ml.data.basic.BasicMLData;
import org.encog.ml.data.basic.BasicMLDataPair;
import org.encog.persist.EncogDirectoryPersistence;
import org.encog.persist.PersistorRegistry;
import org.slf4j.Logger;
import org.slf4j.LoggerFactory;

import java.io.*;
import java.util.*;
import java.util.Map.Entry;

/**
 * {@link CommonUtils} is used to for almost all kinds of utility function in this framework.
 */
public final class CommonUtils {

    /**
     * Avoid using new for our utility class.
     */
    private CommonUtils() {
    }

    private static final Logger log = LoggerFactory.getLogger(CommonUtils.class);

    /**
     * Sync up all local configuration files to HDFS.
     * 
     * @param modelConfig
     *            the model config
     * @param pathFinder
     *            the path finder to locate file
     * @return if copy successful
     * 
     * @throws IOException
     *             If any exception on HDFS IO or local IO.
     * 
     * @throws NullPointerException
     *             If parameter {@code modelConfig} is null
     */
    public static boolean copyConfFromLocalToHDFS(ModelConfig modelConfig, PathFinder pathFinder) throws IOException {
        FileSystem hdfs = HDFSUtils.getFS();
        FileSystem localFs = HDFSUtils.getLocalFS();

        Path pathModelSet = new Path(pathFinder.getModelSetPath(SourceType.HDFS));
        // don't check whether pathModelSet is exists, should be remove by user.
        hdfs.mkdirs(pathModelSet);

        // Copy ModelConfig
        Path srcModelConfig = new Path(pathFinder.getModelConfigPath(SourceType.LOCAL));
        Path dstModelConfig = new Path(pathFinder.getModelSetPath(SourceType.HDFS));
        hdfs.copyFromLocalFile(srcModelConfig, dstModelConfig);

        // Copy ColumnConfig
        Path srcColumnConfig = new Path(pathFinder.getColumnConfigPath(SourceType.LOCAL));
        Path dstColumnConfig = new Path(pathFinder.getColumnConfigPath(SourceType.HDFS));
        if(ShifuFileUtils.isFileExists(srcColumnConfig.toString(), SourceType.LOCAL)) {
            hdfs.copyFromLocalFile(srcColumnConfig, dstColumnConfig);
        }

        // copy others
        Path srcVersion = new Path(pathFinder.getModelVersion(SourceType.LOCAL));
        if(localFs.exists(srcVersion)) {
            Path dstVersion = new Path(pathFinder.getModelVersion(SourceType.HDFS));
            hdfs.delete(dstVersion, true);
            hdfs.copyFromLocalFile(srcVersion, pathModelSet);
        }

        // Copy Models
        Path srcModels = new Path(pathFinder.getModelsPath(SourceType.LOCAL));
        if(localFs.exists(srcModels)) {
            Path dstModels = new Path(pathFinder.getModelsPath(SourceType.HDFS));
            hdfs.delete(dstModels, true);
            hdfs.copyFromLocalFile(srcModels, pathModelSet);
        }

        // Copy EvalSets
        Path evalsPath = new Path(pathFinder.getEvalsPath(SourceType.LOCAL));
        if(localFs.exists(evalsPath)) {
            for(FileStatus evalset: localFs.listStatus(evalsPath)) {
                EvalConfig evalConfig = modelConfig.getEvalConfigByName(evalset.getPath().getName());
                if(evalConfig != null) {
                    copyEvalDataFromLocalToHDFS(modelConfig, evalConfig.getName());
                }
            }
        }

        return true;
    }

    /**
     * Sync-up the evalulation data into HDFS
     * 
     * @param modelConfig
     *            - ModelConfig
     * @param evalName
     *            eval name in ModelConfig
     * @throws IOException
     *             - error occur when copying data
     */
    @SuppressWarnings("deprecation")
    public static void copyEvalDataFromLocalToHDFS(ModelConfig modelConfig, String evalName) throws IOException {
        EvalConfig evalConfig = modelConfig.getEvalConfigByName(evalName);
        if(evalConfig != null) {
            FileSystem hdfs = HDFSUtils.getFS();
            FileSystem localFs = HDFSUtils.getLocalFS();
            PathFinder pathFinder = new PathFinder(modelConfig);

            Path evalDir = new Path(pathFinder.getEvalSetPath(evalConfig, SourceType.LOCAL));
            Path dst = new Path(pathFinder.getEvalSetPath(evalConfig, SourceType.HDFS));
            if(localFs.exists(evalDir) // local evaluation folder exists
                    && localFs.getFileStatus(evalDir).isDir() // is directory
                    && !hdfs.exists(dst)) {
                hdfs.copyFromLocalFile(evalDir, dst);
            }

            if(StringUtils.isNotBlank(evalConfig.getScoreMetaColumnNameFile())) {
                hdfs.copyFromLocalFile(new Path(evalConfig.getScoreMetaColumnNameFile()),
                        new Path(pathFinder.getEvalSetPath(evalConfig)));
            }

            // sync evaluation meta.column.file to hdfs
            if(StringUtils.isNotBlank(evalConfig.getDataSet().getMetaColumnNameFile())) {
                hdfs.copyFromLocalFile(new Path(evalConfig.getDataSet().getMetaColumnNameFile()),
                        new Path(pathFinder.getEvalSetPath(evalConfig)));
            }
        }
    }

    public static String getLocalModelSetPath(Map<String, Object> otherConfigs) {
        if(otherConfigs != null && otherConfigs.get(Constants.SHIFU_CURRENT_WORKING_DIR) != null) {
            return new Path(otherConfigs.get(Constants.SHIFU_CURRENT_WORKING_DIR).toString()).toString();
        } else {
            return ".";
        }
    }

    /**
     * Load ModelConfig from local json ModelConfig.json file.
     * 
     * @return model config instance from default model config file
     * @throws IOException
     *             any io exception to load file
     */
    public static ModelConfig loadModelConfig() throws IOException {
        return loadModelConfig(Constants.LOCAL_MODEL_CONFIG_JSON, SourceType.LOCAL);
    }

    /**
     * Load model configuration from the path and the source type.
     * 
     * @param path
     *            model file path
     * @param sourceType
     *            source type of model file
     * @return model config instance
     * @throws IOException
     *             if any IO exception in parsing json.
     * 
     * @throws IllegalArgumentException
     *             if {@code path} is null or empty, if sourceType is null.
     */
    public static ModelConfig loadModelConfig(String path, SourceType sourceType) throws IOException {
        return loadJSON(path, sourceType, ModelConfig.class);
    }

    private static void checkPathAndMode(String path, SourceType sourceType) {
        if(StringUtils.isEmpty(path) || sourceType == null) {
            throw new IllegalArgumentException(String.format(
                    "path should not be null or empty, sourceType should not be null, path:%s, sourceType:%s", path,
                    sourceType));
        }
    }

    /**
     * Load reason code map and change it to column &gt; resonCode map.
     * 
     * @param path
     *            reason code path
     * @param sourceType
     *            source type of file
     * @return reason code map
     * @throws IOException
     *             if any IO exception in parsing json.
     * 
     * @throws IllegalArgumentException
     *             if {@code path} is null or empty, if sourceType is null.
     */
    public static Map<String, String> loadAndFlattenReasonCodeMap(String path, SourceType sourceType)
            throws IOException {
        @SuppressWarnings("unchecked")
        Map<String, List<String>> rawMap = loadJSON(path, sourceType, Map.class);

        Map<String, String> reasonCodeMap = new HashMap<String, String>();

        for(Map.Entry<String, List<String>> entry: rawMap.entrySet()) {
            for(String str: entry.getValue()) {
                reasonCodeMap.put(getRelativePigHeaderColumnName(str), entry.getKey());
            }
        }
        return reasonCodeMap;
    }

    /**
     * Load JSON instance
     * 
     * @param path
     *            file path
     * @param sourceType
     *            source type: hdfs or local
     * @param clazz
     *            class of instance
     * @param <T>
     *            class type to load
     * @return instance from json file
     * @throws IOException
     *             if any IO exception in parsing json.
     * 
     * @throws IllegalArgumentException
     *             if {@code path} is null or empty, if sourceType is null.
     */
    public static <T> T loadJSON(String path, SourceType sourceType, Class<T> clazz) throws IOException {
        checkPathAndMode(path, sourceType);
        log.debug("loading {} with sourceType {}", path, sourceType);
        BufferedReader reader = null;
        try {
            reader = ShifuFileUtils.getReader(path, sourceType);
            return JSONUtils.readValue(reader, clazz);
        } finally {
            IOUtils.closeQuietly(reader);
        }
    }

    /**
     * Load column configuration list.
     * 
     * @return column config list
     * @throws IOException
     *             if any IO exception in parsing json.
     */
    public static List<ColumnConfig> loadColumnConfigList() throws IOException {
        return loadColumnConfigList(Constants.LOCAL_COLUMN_CONFIG_JSON, SourceType.LOCAL);
    }

    /**
     * Load column configuration list.
     * 
     * @param path
     *            file path
     * @param sourceType
     *            source type: hdfs or local
     * @return column config list
     * @throws IOException
     *             if any IO exception in parsing json.
     * @throws IllegalArgumentException
     *             if {@code path} is null or empty, if sourceType is null.
     */
    public static List<ColumnConfig> loadColumnConfigList(String path, SourceType sourceType) throws IOException {
        return Arrays.asList(loadJSON(path, sourceType, ColumnConfig[].class));
    }

    /**
     * Return final selected column collection.
     * 
     * @param columnConfigList
     *            column config list
     * @return collection of column config list for final select is true
     */
    public static Collection<ColumnConfig> getFinalSelectColumnConfigList(Collection<ColumnConfig> columnConfigList) {
        return Collections2.filter(columnConfigList, new com.google.common.base.Predicate<ColumnConfig>() {
            @Override
            public boolean apply(ColumnConfig input) {
                return input.isFinalSelect();
            }
        });
    }

    public static String[] getFinalHeaders(ModelConfig modelConfig) throws IOException {
        String[] fields = null;
        boolean isSchemaProvided = true;
        if(StringUtils.isNotBlank(modelConfig.getHeaderPath())) {
            fields = CommonUtils.getHeaders(modelConfig.getHeaderPath(), modelConfig.getHeaderDelimiter(), modelConfig
                    .getDataSet().getSource());
        } else {
            fields = CommonUtils.takeFirstLine(modelConfig.getDataSetRawPath(), StringUtils.isBlank(modelConfig
                    .getHeaderDelimiter()) ? modelConfig.getDataSetDelimiter() : modelConfig.getHeaderDelimiter(),
                    modelConfig.getDataSet().getSource());
            if(StringUtils.join(fields, "").contains(modelConfig.getTargetColumnName())) {
                // if first line contains target column name, we guess it is csv format and first line is header.
                isSchemaProvided = true;
                log.warn("No header path is provided, we will try to read first line and detect schema.");
                log.warn("Schema in ColumnConfig.json are named as first line of data set path.");
            } else {
                isSchemaProvided = false;
                log.warn("No header path is provided, we will try to read first line and detect schema.");
                log.warn("Schema in ColumnConfig.json are named as  index 0, 1, 2, 3 ...");
                log.warn("Please make sure weight column and tag column are also taking index as name.");
            }
        }

        for(int i = 0; i < fields.length; i++) {
            if(!isSchemaProvided) {
                fields[i] = i + "";
            } else {
                fields[i] = getRelativePigHeaderColumnName(fields[i]);
            }
        }
        return fields;
    }

    public static String[] getFinalHeaders(EvalConfig evalConfig) throws IOException {
        String[] fields = null;
        boolean isSchemaProvided = true;
        if(StringUtils.isNotBlank(evalConfig.getDataSet().getHeaderPath())) {
            String delimiter = StringUtils.isBlank(evalConfig.getDataSet().getHeaderDelimiter()) ? evalConfig
                    .getDataSet().getDataDelimiter() : evalConfig.getDataSet().getHeaderDelimiter();
            fields = CommonUtils.getHeaders(evalConfig.getDataSet().getHeaderPath(), delimiter, evalConfig.getDataSet()
                    .getSource());
        } else {
            fields = CommonUtils.takeFirstLine(evalConfig.getDataSet().getDataPath(), StringUtils.isBlank(evalConfig
                    .getDataSet().getHeaderDelimiter()) ? evalConfig.getDataSet().getDataDelimiter() : evalConfig
                    .getDataSet().getHeaderDelimiter(), evalConfig.getDataSet().getSource());
            // TODO - if there is no target column in eval, it may fail to check it is schema or not
            if(StringUtils.join(fields, "").contains(evalConfig.getDataSet().getTargetColumnName())) {
                // if first line contains target column name, we guess it is csv format and first line is header.
                isSchemaProvided = true;
                log.warn("No header path is provided, we will try to read first line and detect schema.");
                log.warn("Schema in ColumnConfig.json are named as first line of data set path.");
            } else {
                isSchemaProvided = false;
                log.warn("No header path is provided, we will try to read first line and detect schema.");
                log.warn("Schema in ColumnConfig.json are named as  index 0, 1, 2, 3 ...");
                log.warn("Please make sure weight column and tag column are also taking index as name.");
            }
        }

        for(int i = 0; i < fields.length; i++) {
            if(!isSchemaProvided) {
                fields[i] = i + "";
            } /*else { // namespace support
                fields[i] = getRelativePigHeaderColumnName(fields[i]);
            }*/
        }
        return fields;
    }

    /**
     * Return header column list from header file.
     * 
     * @param pathHeader
     *            header path
     * @param delimiter
     *            the delimiter of headers
     * @param sourceType
     *            source type: hdfs or local
     * @return headers array
     * @throws IOException
     *             if any IO exception in reading file.
     * 
     * @throws IllegalArgumentException
     *             if sourceType is null, if pathHeader is null or empty, if delimiter is null or empty.
     * 
     * @throws RuntimeException
     *             if first line of pathHeader is null or empty.
     */
    public static String[] getHeaders(String pathHeader, String delimiter, SourceType sourceType) throws IOException {
        return getHeaders(pathHeader, delimiter, sourceType, false);
    }

    /**
     * Return header column array from header file.
     * 
     * @param pathHeader
     *            header path
     * @param delimiter
     *            the delimiter of headers
     * @param sourceType
     *            source type: hdfs or local
     * @param isFull
     *            if full header name including name space
     * @return headers array
     * @throws IOException
     *             if any IO exception in reading file.
     * 
     * @throws IllegalArgumentException
     *             if sourceType is null, if pathHeader is null or empty, if delimiter is null or empty.
     * 
     * @throws RuntimeException
     *             if first line of pathHeader is null or empty.
     */
    public static String[] getHeaders(String pathHeader, String delimiter, SourceType sourceType, boolean isFull)
            throws IOException {
        if(StringUtils.isEmpty(pathHeader) || StringUtils.isEmpty(delimiter) || sourceType == null) {
            throw new IllegalArgumentException(String.format(
                    "Null or empty parameters srcDataPath:%s, dstDataPath:%s, sourceType:%s", pathHeader, delimiter,
                    sourceType));
        }
        BufferedReader reader = null;
        String pigHeaderStr = null;

        try {
            reader = ShifuFileUtils.getReader(pathHeader, sourceType);
            pigHeaderStr = reader.readLine();
            if(StringUtils.isEmpty(pigHeaderStr)) {
                throw new RuntimeException(String.format("Cannot reade header info from the first line of file: %s",
                        pathHeader));
            }
        } catch (Exception e) {
            log.error(
                    "Error in getReader, this must be catched in this method to make sure the next reader can be returned.",
                    e);
            throw new ShifuException(ShifuErrorCode.ERROR_HEADER_NOT_FOUND);
        } finally {
            IOUtils.closeQuietly(reader);
        }

        List<String> headerList = new ArrayList<String>();
        Set<String> headerSet = new HashSet<String>();
        int index = 0;
        for(String str: Splitter.on(delimiter).split(pigHeaderStr)) {
            String columnName = StringUtils.trimToEmpty(str);
            /*
             * if(isFull) {
             * columnName = getFullPigHeaderColumnName(str);
             * } else {
             * columnName = getRelativePigHeaderColumnName(str);
             * }
             */

            if(headerSet.contains(columnName)) {
                columnName = columnName + "_" + index;
            }
            headerSet.add(columnName);
            index++;
            headerList.add(columnName);
        }
        return headerList.toArray(new String[0]);
    }

    /**
     * Get full column name from pig header. For example, one column is a::b, return a_b. If b, return b.
     * 
     * @param raw
     *            raw name
     * @return full name including namespace
     */
    public static String getFullPigHeaderColumnName(String raw) {
        return raw == null ? raw : raw.replaceAll(Constants.PIG_COLUMN_SEPARATOR, Constants.PIG_FULL_COLUMN_SEPARATOR);
    }

    /**
     * Get relative column name from pig header. For example, one column is a::b, return b. If b, return b.
     * 
     * @param raw
     *            raw name
     * @return relative name including namespace
     * @throws NullPointerException
     *             if parameter raw is null.
     */
    public static String getRelativePigHeaderColumnName(String raw) {
        int position = raw.lastIndexOf(Constants.PIG_COLUMN_SEPARATOR);
        return position >= 0 ? raw.substring(position + Constants.PIG_COLUMN_SEPARATOR.length()) : raw;
    }

    /**
     * Given a column value, return bin list index. Return 0 for Category because of index 0 is started from
     * NEGATIVE_INFINITY.
     * 
     * @param columnConfig
     *            column config
     * @param columnVal
     *            value of the column
     * @return bin index of than value
     * @throws IllegalArgumentException
     *             if input is null or empty.
     * 
     * @throws NumberFormatException
     *             if columnVal does not contain a parsable number.
     */
    public static int getBinNum(ColumnConfig columnConfig, String columnVal) {
        if(columnConfig.isCategorical()) {
            List<String> binCategories = columnConfig.getBinCategory();
            for(int i = 0; i < binCategories.size(); i++) {
                if(isCategoricalBinValue(binCategories.get(i), columnVal)) {
                    return i;
                }
            }
            return -1;
        } else {
            if(StringUtils.isBlank(columnVal)) {
                return -1;
            }
            double dval = 0.0;
            try {
                dval = Double.parseDouble(columnVal);
            } catch (Exception e) {
                return -1;
            }
            return getBinIndex(columnConfig.getBinBoundary(), dval);
        }
    }

    /**
     * Check some categorical value is in the categorical value group or not
     * 
     * @param binVal
     *            - categorical value group, the format is lik cn^us^uk^jp
     * @param cval
     *            - categorical value to look up
     * @return true if the categorical value exists in group, else false
     */
    public static boolean isCategoricalBinValue(String binVal, String cval) {
        return binVal.equals(cval) ? true : CommonUtils.flattenCatValGrp(binVal).contains(cval);
    }

    /**
     * Return the real bin number for one value. As the first bin value is NEGATIVE_INFINITY, invalid index is 0, not
     * -1.
     * 
     * @param binBoundary
     *            bin boundary list which should be sorted.
     * @param value
     *            value of column
     * @return bin index
     * 
     * @throws IllegalArgumentException
     *             if binBoundary is null or empty.
     */
    @SuppressWarnings("unused")
    private static int getNumericBinNum(List<Double> binBoundary, double value) {
        if(CollectionUtils.isEmpty(binBoundary)) {
            throw new IllegalArgumentException("binBoundary should not be null or empty.");
        }

        int n = binBoundary.size() - 1;
        while(n > 0 && value < binBoundary.get(n)) {
            n--;
        }
        return n;
    }

    /**
     * Common split function to ignore special character like '|'. It's better to return a list while many calls in our
     * framework using string[].
     * 
     * @param raw
     *            raw string
     * @param delimiter
     *            the delimeter to split the string
     * @return array of split Strings
     * 
     * @throws IllegalArgumentException
     *             {@code raw} and {@code delimiter} is null or empty.
     */
    public static String[] split(String raw, String delimiter) {
        return splitAndReturnList(raw, delimiter).toArray(new String[0]);
    }

    /**
     * Common split function to ignore special character like '|'.
     * 
     * @param raw
     *            raw string
     * @param delimiter
     *            the delimeter to split the string
     * @return list of split Strings
     * @throws IllegalArgumentException
     *             {@code raw} and {@code delimiter} is null or empty.
     */
    public static List<String> splitAndReturnList(String raw, String delimiter) {
        if(StringUtils.isEmpty(raw) || StringUtils.isEmpty(delimiter)) {
            throw new IllegalArgumentException(String.format(
                    "raw and delimeter should not be null or empty, raw:%s, delimeter:%s", raw, delimiter));
        }
        List<String> headerList = new ArrayList<String>();
        for(String str: Splitter.on(delimiter).split(raw)) {
            headerList.add(str);
        }
        return headerList;
    }

    /**
     * Get target column.
     * 
     * @param columnConfigList
     *            column config list
     * @return target column index
     * @throws IllegalArgumentException
     *             if columnConfigList is null or empty.
     * 
     * @throws IllegalStateException
     *             if no target column can be found.
     */
    public static Integer getTargetColumnNum(List<ColumnConfig> columnConfigList) {
        if(CollectionUtils.isEmpty(columnConfigList)) {
            throw new IllegalArgumentException("columnConfigList should not be null or empty.");
        }
        // I need cast operation because of common-collections dosen't support generic.
        ColumnConfig cc = (ColumnConfig) CollectionUtils.find(columnConfigList, new Predicate() {
            @Override
            public boolean evaluate(Object object) {
                return ((ColumnConfig) object).isTarget();
            }
        });
        if(cc == null) {
            throw new IllegalStateException("No target column can be found, please check your column configurations");
        }
        return cc.getColumnNum();
    }

    /**
     * Load basic models from files.
     * 
     * @param modelConfig
     *            ModelConfig
     * @param columnConfigList
     *            column config list
     * @param evalConfig
     *            eval config instance
     * @return the list of models
     * @throws IOException
     *             if any IO exception in reading model file.
     * 
     * @throws IllegalArgumentException
     *             if {@code modelConfig} is, if invalid model algorithm .
     * 
     * @throws IllegalStateException
     *             if not HDFS or LOCAL source type or algorithm not supported.
     */
    public static List<BasicML> loadBasicModels(ModelConfig modelConfig, List<ColumnConfig> columnConfigList,
            EvalConfig evalConfig) throws IOException {
        if(modelConfig == null
                || (!Constants.NN.equalsIgnoreCase(modelConfig.getAlgorithm())
                        && !Constants.SVM.equalsIgnoreCase(modelConfig.getAlgorithm())
                        && !Constants.LR.equalsIgnoreCase(modelConfig.getAlgorithm()) && !CommonUtils
                            .isTreeModel(modelConfig.getAlgorithm()))) {
            throw new IllegalArgumentException(modelConfig == null ? "modelConfig is null." : String.format(
                    " invalid model algorithm %s.", modelConfig.getAlgorithm()));
        }

        return loadBasicModels(modelConfig, evalConfig, modelConfig.getDataSet().getSource());
    }

    /**
     * Get bin index by binary search. The last bin in <code>binBoundary</code> is missing value bin.
     * 
     * @param binBoundary
     *            bin boundary list which should be sorted.
     * @param dVal
     *            value of column
     * @return bin index
     */
    public static int getBinIndex(List<Double> binBoundary, Double dVal) {
        assert binBoundary != null && binBoundary.size() > 0;
        assert dVal != null;
        int binSize = binBoundary.size();

        int low = 0;
        int high = binSize - 1;

        while(low <= high) {
            int mid = (low + high) >>> 1;
            Double midVal = binBoundary.get(mid);
            int cmp = midVal.compareTo(dVal);

            if(cmp < 0) {
                low = mid + 1;
            } else if(cmp > 0) {
                high = mid - 1;
            } else {
                return mid; // key found
            }
        }

        return low == 0 ? 0 : low - 1;
    }

    public static List<BasicML> loadBasicModels(ModelConfig modelConfig, EvalConfig evalConfig, SourceType sourceType)
            throws IOException {
        List<BasicML> models = new ArrayList<BasicML>();
        FileSystem fs = ShifuFileUtils.getFileSystemBySourceType(sourceType);

        List<FileStatus> modelFileStats = locateBasicModels(modelConfig, evalConfig, sourceType);
        if(CollectionUtils.isNotEmpty(modelFileStats)) {
            for(FileStatus f: modelFileStats) {
                models.add(loadModel(modelConfig, f.getPath(), fs));
            }
        }

        return models;
    }

    /**
     * Load basic models from files.
     * 
     * @param modelConfig
     *            model config
     * @param evalConfig
     *            eval confg
     * @param sourceType
     *            source type
     * @param gbtConvertToProb
     *            convert gbt score to prob or not
     * @return list of models
     * @throws IOException
     *             if any IO exception in reading model file.
     * 
     * @throws IllegalArgumentException
     *             if {@code modelConfig} is, if invalid model algorithm .
     * 
     * @throws IllegalStateException
     *             if not HDFS or LOCAL source type or algorithm not supported.
     */
    public static List<BasicML> loadBasicModels(ModelConfig modelConfig, EvalConfig evalConfig, SourceType sourceType,
            boolean gbtConvertToProb) throws IOException {
        List<BasicML> models = new ArrayList<BasicML>();
        FileSystem fs = ShifuFileUtils.getFileSystemBySourceType(sourceType);

        List<FileStatus> modelFileStats = locateBasicModels(modelConfig, evalConfig, sourceType);
        if(CollectionUtils.isNotEmpty(modelFileStats)) {
            for(FileStatus f: modelFileStats) {
                models.add(loadModel(modelConfig, f.getPath(), fs, gbtConvertToProb));
            }
        }

        return models;
    }

    public static int getBasicModelsCnt(ModelConfig modelConfig, EvalConfig evalConfig, SourceType sourceType)
            throws IOException {
        List<FileStatus> modelFileStats = locateBasicModels(modelConfig, evalConfig, sourceType);
        return (CollectionUtils.isEmpty(modelFileStats) ? 0 : modelFileStats.size());
    }

    public static List<FileStatus> locateBasicModels(ModelConfig modelConfig, EvalConfig evalConfig,
            SourceType sourceType) throws IOException {
        // we have to register PersistBasicFloatNetwork for loading such models
        PersistorRegistry.getInstance().add(new PersistBasicFloatNetwork());

        List<FileStatus> listStatus = findModels(modelConfig, evalConfig, sourceType);
        if(CollectionUtils.isEmpty(listStatus)) {
            // throw new ShifuException(ShifuErrorCode.ERROR_MODEL_FILE_NOT_FOUND);
            // disable exception, since we there maybe sub-models
            return listStatus;
        }

        // to avoid the *unix and windows file list order
        Collections.sort(listStatus, new Comparator<FileStatus>() {
            @Override
            public int compare(FileStatus f1, FileStatus f2) {
                return f1.getPath().getName().compareToIgnoreCase(f2.getPath().getName());
            }

        });

        // added in shifu 0.2.5 to slice models not belonging to last training
        int baggingModelSize = modelConfig.getTrain().getBaggingNum();
        if(modelConfig.isClassification() && modelConfig.getTrain().isOneVsAll()) {
            baggingModelSize = modelConfig.getTags().size();
        }
        listStatus = listStatus.size() <= baggingModelSize ? listStatus : listStatus.subList(0, baggingModelSize);
        return listStatus;
    }

    public static BasicML loadModel(ModelConfig modelConfig, Path modelPath, FileSystem fs) throws IOException {
        return loadModel(modelConfig, modelPath, fs, false);
    }

    /**
     * Loading model according to existing model path.
     * 
     * @param modelConfig
     *            model config
     * @param modelPath
     *            the path to store model
     * @param fs
     *            file system used to store model
     * @param gbtConvertToProb
     *            convert gbt score to prob or not
     * @return model object or null if no modelPath file,
     * 
     * @throws IOException
     *             if loading file for any IOException
     */
    public static BasicML loadModel(ModelConfig modelConfig, Path modelPath, FileSystem fs, boolean gbtConvertToProb)
            throws IOException {
        if(!fs.exists(modelPath)) {
            // no such existing model, return null.
            return null;
        }
        // we have to register PersistBasicFloatNetwork for loading such models
        PersistorRegistry.getInstance().add(new PersistBasicFloatNetwork());
        FSDataInputStream stream = null;
        BufferedReader br = null;
        try {
            stream = fs.open(modelPath);
            if(modelPath.getName().endsWith(LogisticRegressionContants.LR_ALG_NAME.toLowerCase())) {
                br = new BufferedReader(new InputStreamReader(stream));
                return LR.loadFromString(br.readLine());
            } else if(modelPath.getName().endsWith(CommonConstants.RF_ALG_NAME.toLowerCase())
                    || modelPath.getName().endsWith(CommonConstants.GBT_ALG_NAME.toLowerCase())) {
                return TreeModel.loadFromStream(stream, gbtConvertToProb);
            } else {
                return BasicML.class.cast(EncogDirectoryPersistence.loadObject(stream));
            }
        } catch (Exception e) {
            String msg = "the expecting model file is: " + modelPath;
            throw new ShifuException(ShifuErrorCode.ERROR_FAIL_TO_LOAD_MODEL_FILE, e, msg);
        } finally {
            if(br != null) {
                IOUtils.closeQuietly(br);
            }
            if(stream != null) {
                IOUtils.closeQuietly(stream);
            }
        }
    }

    /**
     * Find the model files for some @ModelConfig. There is a little tricky about this function.
     * If @EvalConfig is specified, try to load the models according setting in @EvalConfig,
     * or if @EvalConfig is null or ModelsPath is blank, Shifu will try to load models under `models`
     * directory
     * 
     * @param modelConfig
     *            - @ModelConfig, need this, since the model file may exist in HDFS
     * 
     * @param evalConfig
     *            - @EvalConfig, maybe null
     * 
     * @param sourceType
     *            - Where is file system
     * 
     * @return - @FileStatus array for all found models
     * 
     * @throws IOException
     *             io exception to load files
     */
    public static List<FileStatus> findModels(ModelConfig modelConfig, EvalConfig evalConfig, SourceType sourceType)
            throws IOException {
        FileSystem fs = ShifuFileUtils.getFileSystemBySourceType(sourceType);
        PathFinder pathFinder = new PathFinder(modelConfig);

        // If the algorithm in ModelConfig is NN, we only load NN models
        // the same as SVM, LR
        String modelSuffix = "." + modelConfig.getAlgorithm().toLowerCase();

        List<FileStatus> fileList = new ArrayList<FileStatus>();
        if(null == evalConfig || StringUtils.isBlank(evalConfig.getModelsPath())) {
            Path path = new Path(pathFinder.getModelsPath(sourceType));
            fileList.addAll(Arrays.asList(fs.listStatus(path, new FileSuffixPathFilter(modelSuffix))));
        } else {
            String modelsPath = evalConfig.getModelsPath();
            FileStatus[] expandedPaths = fs.globStatus(new Path(modelsPath));
            if(ArrayUtils.isNotEmpty(expandedPaths)) {
                for(FileStatus epath: expandedPaths) {
                    fileList.addAll(Arrays.asList(fs.listStatus(epath.getPath(), new FileSuffixPathFilter(modelSuffix))));
                }
            }
        }

        return fileList;
    }

    @SuppressWarnings("deprecation")
    public static List<ModelSpec> loadSubModels(ModelConfig modelConfig, List<ColumnConfig> columnConfigList,
            EvalConfig evalConfig, SourceType sourceType, Boolean gbtConvertToProb) {
        List<ModelSpec> modelSpecs = new ArrayList<ModelSpec>();
        FileSystem fs = ShifuFileUtils.getFileSystemBySourceType(sourceType);

        // we have to register PersistBasicFloatNetwork for loading such models
        PersistorRegistry.getInstance().add(new PersistBasicFloatNetwork());
        PathFinder pathFinder = new PathFinder(modelConfig);
        String modelsPath = null;

        if(evalConfig == null || StringUtils.isEmpty(evalConfig.getModelsPath())) {
            modelsPath = pathFinder.getModelsPath(sourceType);
        } else {
            modelsPath = evalConfig.getModelsPath();
        }

        try {
            FileStatus[] fsArr = fs.listStatus(new Path(modelsPath));
            for(FileStatus fileStatus: fsArr) {
                if(fileStatus.isDir()) {
                    ModelSpec modelSpec = loadSubModelSpec(modelConfig, columnConfigList, fileStatus, sourceType,
                            gbtConvertToProb);
                    if(modelSpec != null) {
                        modelSpecs.add(modelSpec);
                    }
                }
            }
        } catch (IOException e) {
            log.error("Error occurred when loading sub-models.", e);
        }

        return modelSpecs;
    }

    private static ModelSpec loadSubModelSpec(ModelConfig modelConfig, List<ColumnConfig> columnConfigList,
            FileStatus fileStatus, SourceType sourceType, Boolean gbtConvertToProb) throws IOException {
        FileSystem fs = ShifuFileUtils.getFileSystemBySourceType(sourceType);

        String subModelName = fileStatus.getPath().getName();
        List<FileStatus> modelFileStats = new ArrayList<FileStatus>();
        FileStatus[] subConfigs = new FileStatus[2];
        ALGORITHM algorithm = getModelsAlgAndSpecFiles(fileStatus, sourceType, modelFileStats, subConfigs);

        ModelSpec modelSpec = null;
        if(CollectionUtils.isNotEmpty(modelFileStats)) {
            Collections.sort(modelFileStats, new Comparator<FileStatus>() {
                @Override
                public int compare(FileStatus fa, FileStatus fb) {
                    return fa.getPath().getName().compareTo(fb.getPath().getName());
                }
            });
            List<BasicML> models = new ArrayList<BasicML>();
            for(FileStatus f: modelFileStats) {
                models.add(loadModel(modelConfig, f.getPath(), fs, gbtConvertToProb));
            }

            ModelConfig subModelConfig = modelConfig;
            if(subConfigs[0] != null) {
                subModelConfig = CommonUtils.loadModelConfig(subConfigs[0].getPath().toString(), sourceType);
            }
            List<ColumnConfig> subColumnConfigList = columnConfigList;
            if(subConfigs[1] != null) {
                subColumnConfigList = CommonUtils.loadColumnConfigList(subConfigs[1].getPath().toString(), sourceType);
            }

            modelSpec = new ModelSpec(subModelName, subModelConfig, subColumnConfigList, algorithm, models);
        }

        return modelSpec;
    }

    @SuppressWarnings("deprecation")
    public static ALGORITHM getModelsAlgAndSpecFiles(FileStatus fileStatus, SourceType sourceType,
            List<FileStatus> modelFileStats, FileStatus[] subConfigs) throws IOException {
        assert modelFileStats != null;

        FileSystem fs = ShifuFileUtils.getFileSystemBySourceType(sourceType);
        ALGORITHM algorithm = null;

        FileStatus[] fileStatsArr = fs.listStatus(fileStatus.getPath());
        if(fileStatsArr != null) {
            for(FileStatus fls: fileStatsArr) {
                if(!fls.isDir()) {
                    String fileName = fls.getPath().getName();

                    if(algorithm == null) {
                        if(fileName.endsWith("." + ALGORITHM.NN.name().toLowerCase())) {
                            algorithm = ALGORITHM.NN;
                        } else if(fileName.endsWith("." + ALGORITHM.LR.name().toLowerCase())) {
                            algorithm = ALGORITHM.LR;
                        } else if(fileName.endsWith("." + ALGORITHM.GBT.name().toLowerCase())) {
                            algorithm = ALGORITHM.GBT;
                        }
                    }

                    if(algorithm != null && fileName.endsWith("." + algorithm.name().toLowerCase())) {
                        modelFileStats.add(fls);
                    }

                    if(fileName.equalsIgnoreCase(Constants.MODEL_CONFIG_JSON_FILE_NAME)) {
                        subConfigs[0] = fls;
                    } else if(fileName.equalsIgnoreCase(Constants.COLUMN_CONFIG_JSON_FILE_NAME)) {
                        subConfigs[1] = fls;
                    }
                }
            }
        }

        return algorithm;
    }

    @SuppressWarnings("deprecation")
    public static Map<String, Integer> getSubModelsCnt(ModelConfig modelConfig, List<ColumnConfig> columnConfigList,
            EvalConfig evalConfig, SourceType sourceType) throws IOException {
        FileSystem fs = ShifuFileUtils.getFileSystemBySourceType(sourceType);
        PathFinder pathFinder = new PathFinder(modelConfig);

        String modelsPath = null;

        if(evalConfig == null || StringUtils.isEmpty(evalConfig.getModelsPath())) {
            modelsPath = pathFinder.getModelsPath(sourceType);
        } else {
            modelsPath = evalConfig.getModelsPath();
        }

        Map<String, Integer> subModelsCnt = new TreeMap<String, Integer>();

        try {
            FileStatus[] fsArr = fs.listStatus(new Path(modelsPath));
            for(FileStatus fileStatus: fsArr) {
                if(fileStatus.isDir()) {
                    List<FileStatus> subModelSpecFiles = new ArrayList<FileStatus>();
                    getModelsAlgAndSpecFiles(fileStatus, sourceType, subModelSpecFiles, new FileStatus[2]);
                    if(CollectionUtils.isNotEmpty(subModelSpecFiles)) {
                        subModelsCnt.put(fileStatus.getPath().getName(), subModelSpecFiles.size());
                    }
                }
            }
        } catch (IOException e) {
            log.error("Error occurred when finnding sub-models.", e);
        }

        return subModelsCnt;
    }

    public static Set<NSColumn> loadCandidateColumns(ModelConfig modelConfig) throws IOException {
        Set<NSColumn> candidateColumns = new HashSet<NSColumn>();
        List<String> candidates = modelConfig.getListCandidates();
        for ( String candidate : candidates ) {
            candidateColumns.add(new NSColumn(candidate));
        }
        return candidateColumns;
    }

    public static class FileSuffixPathFilter implements PathFilter {
        private String fileSuffix;

        public FileSuffixPathFilter(String fileSuffix) {
            this.fileSuffix = fileSuffix;
        }

        @Override
        public boolean accept(Path path) {
            return path.getName().endsWith(fileSuffix);
        }
    }

    public static List<BasicML> loadBasicModels(final String modelsPath, final ALGORITHM alg) throws IOException {
        return loadBasicModels(modelsPath, alg, false);
    }

    /**
     * Load neural network models from specified file path
     * 
     * @param modelsPath
     *            - a file or directory that contains .nn files
     * @param alg
     *            the algorithm
     * @param isConvertToProb
     *            if convert to prob for gbt model
     * @return - a list of @BasicML
     * 
     * @throws IOException
     *             - throw exception when loading model files
     */
    public static List<BasicML> loadBasicModels(final String modelsPath, final ALGORITHM alg, boolean isConvertToProb)
            throws IOException {
        if(modelsPath == null || alg == null || ALGORITHM.DT.equals(alg)) {
            throw new IllegalArgumentException("The model path shouldn't be null");
        }
        // we have to register PersistBasicFloatNetwork for loading such models
        if(ALGORITHM.NN.equals(alg)) {
            PersistorRegistry.getInstance().add(new PersistBasicFloatNetwork());
        }

        File modelsPathDir = new File(modelsPath);

        File[] modelFiles = modelsPathDir.listFiles(new FilenameFilter() {
            @Override
            public boolean accept(File dir, String name) {
                return name.endsWith("." + alg.name().toLowerCase());
            }
        });

        if(modelFiles != null) {
            // sort file names
            Arrays.sort(modelFiles, new Comparator<File>() {
                @Override
                public int compare(File from, File to) {
                    return from.getName().compareTo(to.getName());
                }
            });

            List<BasicML> models = new ArrayList<BasicML>(modelFiles.length);
            for(File nnf: modelFiles) {
                InputStream is = null;
                try {
                    is = new FileInputStream(nnf);
                    if(ALGORITHM.NN.equals(alg)) {
                        models.add(BasicML.class.cast(EncogDirectoryPersistence.loadObject(is)));
                    } else if(ALGORITHM.LR.equals(alg)) {
                        models.add(LR.loadFromStream(is));
                    } else if(ALGORITHM.GBT.equals(alg) || ALGORITHM.RF.equals(alg)) {
                        models.add(TreeModel.loadFromStream(is, isConvertToProb));
                    }
                } finally {
                    IOUtils.closeQuietly(is);
                }
            }

            return models;
        } else {
            throw new IOException(String.format("Failed to list files in %s", modelsPathDir.getAbsolutePath()));
        }
    }

    /**
     * Return one HashMap Object contains keys in the first parameter, values in the second parameter. Before calling
     * this method, you should be aware that headers should be unique.
     * 
     * @param header
     *            - header that contains column name
     * @param data
     *            - raw data
     * @return key-value map for variable
     */
    public static Map<String, String> getRawDataMap(String[] header, String[] data) {
        if(header.length != data.length) {
            throw new IllegalArgumentException(String.format("Header/Data mismatch: Header length %s, Data length %s",
                    header.length, data.length));
        }

        Map<String, String> rawDataMap = new HashMap<String, String>(header.length);
        for(int i = 0; i < header.length; i++) {
            rawDataMap.put(header[i], data[i]);
        }
        return rawDataMap;
    }

    /**
     * Return all parameters for pig execution.
     * 
     * @param modelConfig
     *            model config
     * @param sourceType
     *            source type
     * @return map of configurations
     * @throws IOException
     *             any io exception
     * @throws IllegalArgumentException
     *             if modelConfig is null.
     */
    public static Map<String, String> getPigParamMap(ModelConfig modelConfig, SourceType sourceType) throws IOException {
        if(modelConfig == null) {
            throw new IllegalArgumentException("modelConfig should not be null.");
        }
        PathFinder pathFinder = new PathFinder(modelConfig);

        Map<String, String> pigParamMap = new HashMap<String, String>();
        pigParamMap.put(Constants.NUM_PARALLEL, Environment.getInt(Environment.HADOOP_NUM_PARALLEL, 400).toString());
        log.info("jar path is {}", pathFinder.getJarPath());
        pigParamMap.put(Constants.PATH_JAR, pathFinder.getJarPath());

        pigParamMap.put(Constants.PATH_RAW_DATA, modelConfig.getDataSetRawPath());
        pigParamMap.put(Constants.PATH_NORMALIZED_DATA, pathFinder.getNormalizedDataPath(sourceType));
        // default norm is not for clean, so set it to false, this will be overrided in Train#Norm for tree models
        pigParamMap.put(Constants.IS_NORM_FOR_CLEAN, Boolean.FALSE.toString());
        pigParamMap.put(Constants.PATH_PRE_TRAINING_STATS, pathFinder.getPreTrainingStatsPath(sourceType));
        pigParamMap.put(Constants.PATH_STATS_BINNING_INFO, pathFinder.getUpdatedBinningInfoPath(sourceType));
        pigParamMap.put(Constants.PATH_STATS_PSI_INFO, pathFinder.getPSIInfoPath(sourceType));

        pigParamMap.put(Constants.WITH_SCORE, Boolean.FALSE.toString());
        pigParamMap.put(Constants.STATS_SAMPLE_RATE, modelConfig.getBinningSampleRate().toString());
        pigParamMap.put(Constants.PATH_MODEL_CONFIG, pathFinder.getModelConfigPath(sourceType));
        pigParamMap.put(Constants.PATH_COLUMN_CONFIG, pathFinder.getColumnConfigPath(sourceType));
        pigParamMap.put(Constants.PATH_SELECTED_RAW_DATA, pathFinder.getSelectedRawDataPath(sourceType));
        pigParamMap.put(Constants.PATH_BIN_AVG_SCORE, pathFinder.getBinAvgScorePath(sourceType));
        pigParamMap.put(Constants.PATH_TRAIN_SCORE, pathFinder.getTrainScoresPath(sourceType));

        pigParamMap.put(Constants.SOURCE_TYPE, sourceType.toString());
        pigParamMap.put(Constants.JOB_QUEUE,
                Environment.getProperty(Environment.HADOOP_JOB_QUEUE, Constants.DEFAULT_JOB_QUEUE));
        return pigParamMap;
    }

    /**
     * Return all parameters for pig execution.
     * 
     * @param modelConfig
     *            model config
     * @param sourceType
     *            source type
     * @param pathFinder
     *            path finder instance
     * @return map of configurations
     * @throws IOException
     *             any io exception
     * @throws IllegalArgumentException
     *             if modelConfig is null.
     */
    public static Map<String, String> getPigParamMap(ModelConfig modelConfig, SourceType sourceType,
            PathFinder pathFinder) throws IOException {
        if(modelConfig == null) {
            throw new IllegalArgumentException("modelConfig should not be null.");
        }
        if(pathFinder == null) {
            pathFinder = new PathFinder(modelConfig);
        }
        Map<String, String> pigParamMap = new HashMap<String, String>();
        pigParamMap.put(Constants.NUM_PARALLEL, Environment.getInt(Environment.HADOOP_NUM_PARALLEL, 400).toString());
        log.info("jar path is {}", pathFinder.getJarPath());
        pigParamMap.put(Constants.PATH_JAR, pathFinder.getJarPath());

        pigParamMap.put(Constants.PATH_RAW_DATA, modelConfig.getDataSetRawPath());
        pigParamMap.put(Constants.PATH_NORMALIZED_DATA, pathFinder.getNormalizedDataPath(sourceType));
        pigParamMap.put(Constants.PATH_PRE_TRAINING_STATS, pathFinder.getPreTrainingStatsPath(sourceType));
        pigParamMap.put(Constants.PATH_STATS_BINNING_INFO, pathFinder.getUpdatedBinningInfoPath(sourceType));
        pigParamMap.put(Constants.PATH_STATS_PSI_INFO, pathFinder.getPSIInfoPath(sourceType));

        pigParamMap.put(Constants.WITH_SCORE, Boolean.FALSE.toString());
        pigParamMap.put(Constants.STATS_SAMPLE_RATE, modelConfig.getBinningSampleRate().toString());
        pigParamMap.put(Constants.PATH_MODEL_CONFIG, pathFinder.getModelConfigPath(sourceType));
        pigParamMap.put(Constants.PATH_COLUMN_CONFIG, pathFinder.getColumnConfigPath(sourceType));
        pigParamMap.put(Constants.PATH_SELECTED_RAW_DATA, pathFinder.getSelectedRawDataPath(sourceType));
        pigParamMap.put(Constants.PATH_BIN_AVG_SCORE, pathFinder.getBinAvgScorePath(sourceType));
        pigParamMap.put(Constants.PATH_TRAIN_SCORE, pathFinder.getTrainScoresPath(sourceType));

        pigParamMap.put(Constants.SOURCE_TYPE, sourceType.toString());
        pigParamMap.put(Constants.JOB_QUEUE,
                Environment.getProperty(Environment.HADOOP_JOB_QUEUE, Constants.DEFAULT_JOB_QUEUE));
        pigParamMap.put(Constants.DATASET_NAME, modelConfig.getBasic().getName());
        return pigParamMap;
    }

    /**
     * Change list str to List object with double type.
     * 
     * @param str
     *            str to be split
     * @return list of double
     * @throws IllegalArgumentException
     *             if str is not a valid list str.
     */
    public static List<Double> stringToDoubleList(String str) {
        List<String> list = checkAndReturnSplitCollections(str);

        return Lists.transform(list, new Function<String, Double>() {
            @Override
            public Double apply(String input) {
                return Double.valueOf(input.trim());
            }
        });
    }

    private static List<String> checkAndReturnSplitCollections(String str) {
        checkListStr(str);
        return Arrays.asList(str.trim().substring(1, str.length() - 1).split(Constants.COMMA));
    }

    private static List<String> checkAndReturnSplitCollections(String str, char separator) {
        checkListStr(str);
        return Arrays.asList(StringUtils.split(str.trim().substring(1, str.length() - 1), separator));
    }

    private static void checkListStr(String str) {
        if(StringUtils.isEmpty(str)) {
            throw new IllegalArgumentException("str should not be null or empty");
        }
        if(!str.startsWith("[") || !str.endsWith("]")) {
            throw new IllegalArgumentException("Invalid list string format, should be like '[1,2,3]'");
        }
    }

    /**
     * Change list str to List object with int type.
     * 
     * @param str
     *            str to be split
     * @return list of int
     * @throws IllegalArgumentException
     *             if str is not a valid list str.
     */
    public static List<Integer> stringToIntegerList(String str) {
        List<String> list = checkAndReturnSplitCollections(str);
        return Lists.transform(list, new Function<String, Integer>() {
            @Override
            public Integer apply(String input) {
                return Integer.valueOf(input.trim());
            }
        });
    }

    /**
     * Change list str to List object with string type.
     * 
     * @param str
     *            str to be split
     * @return list of string
     * @throws IllegalArgumentException
     *             if str is not a valid list str.
     */
    public static List<String> stringToStringList(String str) {
        List<String> list = checkAndReturnSplitCollections(str);
        return Lists.transform(list, new Function<String, String>() {
            @Override
            public String apply(String input) {
                return input.trim();
            }
        });
    }

    /**
     * Change list str to List object with string type.
     * 
     * @param str
     *            str to be split
     * @param separator
     *            the separator
     * @return list of string
     * @throws IllegalArgumentException
     *             if str is not a valid list str.
     */
    public static List<String> stringToStringList(String str, char separator) {
        List<String> list = checkAndReturnSplitCollections(str, separator);
        return Lists.transform(list, new Function<String, String>() {
            @Override
            public String apply(String input) {
                return input.trim();
            }
        });
    }

    /*
     * Return map entries sorted by value.
     */
    public static <K, V extends Comparable<V>> List<Map.Entry<K, V>> getEntriesSortedByValues(Map<K, V> map) {
        List<Map.Entry<K, V>> entries = new LinkedList<Map.Entry<K, V>>(map.entrySet());

        Collections.sort(entries, new Comparator<Map.Entry<K, V>>() {
            @Override
            public int compare(Entry<K, V> o1, Entry<K, V> o2) {
                return o1.getValue().compareTo(o2.getValue());
            }
        });

        return entries;
    }

    /**
     * Assemble map data to Encog standard input format with default cut off value.
     * 
     * @param modelConfig
     *            model config instance
     * @param columnConfigList
     *            column config list
     * @param rawDataMap
     *            raw data
     * @return data pair instance
     * @throws NullPointerException
     *             if input is null
     * @throws NumberFormatException
     *             if column value is not number format.
     */
    public static MLDataPair assembleDataPair(ModelConfig modelConfig, List<ColumnConfig> columnConfigList,
            Map<String, ? extends Object> rawDataMap) {
        return assembleDataPair(modelConfig, columnConfigList, rawDataMap, Constants.DEFAULT_CUT_OFF);
    }

    /**
     * Assemble map data to Encog standard input format. If no variable selected(noVarSel = true), all candidate
     * variables will be selected.
     * 
     * @param binCategoryMap
     *            categorical map
     * @param noVarSel
     *            if after var select
     * @param modelConfig
     *            model config instance
     * @param columnConfigList
     *            column config list
     * @param rawDataMap
     *            raw data
     * @param cutoff
     *            cut off value
     * @param alg
     *            algorithm used in model
     * @return data pair instance
     * @throws NullPointerException
     *             if input is null
     * @throws NumberFormatException
     *             if column value is not number format.
     */
    public static MLDataPair assembleDataPair(Map<Integer, Map<String, Integer>> binCategoryMap, boolean noVarSel,
            ModelConfig modelConfig, List<ColumnConfig> columnConfigList, Map<String, ? extends Object> rawDataMap,
            double cutoff, String alg) {
        return assembleNsDataPair(binCategoryMap, noVarSel, modelConfig, columnConfigList,
                convertRawObjectMapToNsDataMap(rawDataMap), cutoff, alg);
    }

    /**
     * Assemble map data to Encog standard input format. If no variable selected(noVarSel = true), all candidate
     * variables will be selected.
     * 
     * @param binCategoryMap
     *            categorical map
     * @param noVarSel
     *            if after var select
     * @param modelConfig
     *            model config instance
     * @param columnConfigList
     *            column config list
     * @param rawNsDataMap
     *            raw NSColumn data
     * @param cutoff
     *            cut off value
     * @param alg
     *            algorithm used in model
     * @return data pair instance
     * @throws NullPointerException
     *             if input is null
     * @throws NumberFormatException
     *             if column value is not number format.
     */
    public static MLDataPair assembleNsDataPair(Map<Integer, Map<String, Integer>> binCategoryMap, boolean noVarSel,
            ModelConfig modelConfig, List<ColumnConfig> columnConfigList, Map<NSColumn, String> rawNsDataMap,
            double cutoff, String alg) {
        double[] ideal = { Constants.DEFAULT_IDEAL_VALUE };

        List<Double> inputList = new ArrayList<Double>();
        for(ColumnConfig config: columnConfigList) {
            if(config == null) {
                continue;
            }
            NSColumn key = new NSColumn(config.getColumnName());
            if(config.isFinalSelect() // check whole name
                    && !rawNsDataMap.containsKey(key) // and then check simple name, in case user use wrong namespace
                    && !rawNsDataMap.containsKey(new NSColumn(key.getSimpleName()))) {
                throw new IllegalStateException(String.format("Variable Missing in Test Data: %s", key));
            }

            if(config.isTarget()) {
                continue;
            } else {
                if(!noVarSel) {
                    if(config != null && !config.isMeta() && !config.isTarget() && config.isFinalSelect()) {
                        String val = getNSVariableVal(rawNsDataMap, key);
                        if(CommonUtils.isTreeModel(alg) && config.isCategorical()) {
                            Integer index = binCategoryMap.get(config.getColumnNum()).get(val == null ? "" : val);
                            if(index == null) {
                                // not in binCategories, should be missing value
                                // -1 as missing value
                                inputList.add(-1d);
                            } else {
                                inputList.add(index * 1d);
                            }
                        } else {
                            inputList.add(computeNumericNormResult(modelConfig, cutoff, config, val));
                        }
                    }
                } else {
                    if(!config.isMeta() && !config.isTarget() && CommonUtils.isGoodCandidate(config)) {
                        String val = getNSVariableVal(rawNsDataMap, key);
                        if(CommonUtils.isTreeModel(alg) && config.isCategorical()) {
                            Integer index = binCategoryMap.get(config.getColumnNum()).get(val == null ? "" : val);
                            if(index == null) {
                                // not in binCategories, should be missing value
                                // -1 as missing value
                                inputList.add(-1d);
                            } else {
                                inputList.add(index * 1d);
                            }
                        } else {
                            inputList.add(computeNumericNormResult(modelConfig, cutoff, config, val));
                        }
                    }
                }
            }
        }

        // god, Double [] cannot be casted to double[], toArray doesn't work
        int size = inputList.size();
        double[] input = new double[size];
        for(int i = 0; i < size; i++) {
            input[i] = inputList.get(i);
        }

        return new BasicMLDataPair(new BasicMLData(input), new BasicMLData(ideal));
    }

<<<<<<< HEAD
    public static String getNSVariableVal(Map<NSColumn, String> rawNsDataMap, NSColumn key) {
        String val = rawNsDataMap.get(key);
        return (val == null ? rawNsDataMap.get(new NSColumn(key.getSimpleName())) : val);
=======
    /**
     * Assemble map data to Encog standard input format. If no variable selected(noVarSel = true), all candidate
     * variables will be selected.
     * 
     * @param binCategoryMap
     *            categorical map
     * @param noVarSel
     *            if after var select
     * @param modelConfig
     *            model config instance
     * @param columnConfigList
     *            column config list
     * @param rawNsDataMap
     *            raw NSColumn data
     * @param cutoff
     *            cut off value
     * @param alg
     *            algorithm used in model
     * @param featureSet
     *            feature set used in NN model
     * @return data pair instance
     * @throws NullPointerException
     *             if input is null
     * @throws NumberFormatException
     *             if column value is not number format.
     */
    public static MLDataPair assembleNsDataPair(Map<Integer, Map<String, Integer>> binCategoryMap, boolean noVarSel,
            ModelConfig modelConfig, List<ColumnConfig> columnConfigList, Map<NSColumn, String> rawNsDataMap,
            double cutoff, String alg, Set<Integer> featureSet) {
        if(featureSet == null || featureSet.size() == 0) {
            return assembleNsDataPair(binCategoryMap, noVarSel, modelConfig, columnConfigList, rawNsDataMap, cutoff,
                    alg);
        }
        double[] ideal = { Constants.DEFAULT_IDEAL_VALUE };

        List<Double> inputList = new ArrayList<Double>();
        for(ColumnConfig config: columnConfigList) {
            if(config == null) {
                continue;
            }
            NSColumn key = new NSColumn(config.getColumnName());
            if(config.isFinalSelect() && !rawNsDataMap.containsKey(key)) {
                throw new IllegalStateException(String.format("Variable Missing in Test Data: %s", key));
            }

            if(config.isTarget()) {
                continue;
            } else {
                if(featureSet.contains(config.getColumnNum())) {
                    String val = rawNsDataMap.get(key) == null ? null : rawNsDataMap.get(key).toString();
                    if(CommonUtils.isTreeModel(alg) && config.isCategorical()) {
                        Integer index = binCategoryMap.get(config.getColumnNum()).get(val == null ? "" : val);
                        if(index == null) {
                            // not in binCategories, should be missing value -1 as missing value
                            inputList.add(-1d);
                        } else {
                            inputList.add(index * 1d);
                        }
                    } else {
                        inputList.add(computeNumericNormResult(modelConfig, cutoff, config, val));
                    }
                }
            }
        }

        // god, Double [] cannot be casted to double[], toArray doesn't work
        int size = inputList.size();
        double[] input = new double[size];
        for(int i = 0; i < size; i++) {
            input[i] = inputList.get(i);
        }

        return new BasicMLDataPair(new BasicMLData(input), new BasicMLData(ideal));
    }

    public static List<Integer> getAllFeatureList(List<ColumnConfig> columnConfigList, boolean isAfterVarSelect) {
        List<Integer> features = new ArrayList<Integer>();
        for(ColumnConfig config: columnConfigList) {
            if(isAfterVarSelect) {
                if(config.isFinalSelect() && !config.isTarget() && !config.isMeta()) {
                    // only select numerical feature with getBinBoundary().size() larger than 1
                    // or categorical feature with getBinCategory().size() larger than 0
                    if((config.isNumerical() && config.getBinBoundary().size() > 1)
                            || (config.isCategorical() && config.getBinCategory().size() > 0)) {
                        features.add(config.getColumnNum());
                    }
                }
            } else {
                if(!config.isMeta() && !config.isTarget() && CommonUtils.isGoodCandidate(config)) {
                    // only select numerical feature with getBinBoundary().size() larger than 1
                    // or categorical feature with getBinCategory().size() larger than 0
                    if((config.isNumerical() && config.getBinBoundary().size() > 1)
                            || (config.isCategorical() && config.getBinCategory().size() > 0)) {
                        features.add(config.getColumnNum());
                    }
                }
            }
        }
        return features;
>>>>>>> 10100745
    }

    private static double computeNumericNormResult(ModelConfig modelConfig, double cutoff, ColumnConfig config,
            String val) {
        Double normalizeValue = null;
        if(CommonUtils.isTreeModel(modelConfig.getAlgorithm())) {
            try {
                normalizeValue = Double.parseDouble(val);
            } catch (Exception e) {
                normalizeValue = Normalizer.defaultMissingValue(config);
            }
        } else {
            normalizeValue = Normalizer.normalize(config, val, cutoff, modelConfig.getNormalizeType());
        }
        return normalizeValue;
    }

    public static boolean isTreeModel(String alg) {
        return CommonConstants.RF_ALG_NAME.equalsIgnoreCase(alg) || CommonConstants.GBT_ALG_NAME.equalsIgnoreCase(alg);
    }

    public static boolean isRandomForestAlgorithm(String alg) {
        return CommonConstants.RF_ALG_NAME.equalsIgnoreCase(alg);
    }

    public static boolean isGBDTAlgorithm(String alg) {
        return CommonConstants.GBT_ALG_NAME.equalsIgnoreCase(alg);
    }

    public static boolean isHadoopConfigurationInjected(String key) {
        return key.startsWith("nn") || key.startsWith("guagua") || key.startsWith("shifu") || key.startsWith("mapred")
                || key.startsWith("io") || key.startsWith("hadoop") || key.startsWith("yarn") || key.startsWith("pig")
                || key.startsWith("hive") || key.startsWith("job");
    }

    /**
     * Assemble map data to Encog standard input format.
     * 
     * @param modelConfig
     *            - ModelConfig
     * @param columnConfigList
     *            - ColumnConfig list
     * @param rawDataMap
     *            - raw input key-value map
     * @param cutoff
     *            - cutoff value when normalization
     * @return
     *         - input data pair for neural network
     */
    public static MLDataPair assembleDataPair(ModelConfig modelConfig, List<ColumnConfig> columnConfigList,
            Map<String, ? extends Object> rawDataMap, double cutoff) {
        Map<NSColumn, Object> nsDataMap = new HashMap<NSColumn, Object>();
        for(Entry<String, ? extends Object> entry: rawDataMap.entrySet()) {
            nsDataMap.put(new NSColumn(entry.getKey()), entry.getValue());
        }

        // if the tag is provided, ideal will be updated; otherwise it defaults to -1
        double[] ideal = { Constants.DEFAULT_IDEAL_VALUE };

        List<Double> inputList = new ArrayList<Double>();
        for(ColumnConfig config: columnConfigList) {
            NSColumn key = new NSColumn(config.getColumnName());
            if(config.isFinalSelect() && !nsDataMap.containsKey(key)) {
                throw new IllegalStateException(String.format("Variable Missing in Test Data: %s", key));
            }

            if(config.isTarget()) {
                // TODO - should we have this? maybe not
                // ideal[0] = Double.valueOf(rawDataMap.get(key).toString());
                continue;
            } else if(config.isFinalSelect()) {
                // add log for debug purpose
                // log.info("key: " + key + ", raw_value " + rawDataMap.get(key).toString() + ", zscl_value: " +
                String val = nsDataMap.get(key) == null ? null : nsDataMap.get(key).toString();
                Double normalizeValue = Normalizer.normalize(config, val, cutoff, modelConfig.getNormalizeType());
                inputList.add(normalizeValue);
            }
        }

        // god, Double [] cannot be casted to double[], toArray doesn't work
        int size = inputList.size();
        double[] input = new double[size];
        for(int i = 0; i < size; i++) {
            input[i] = inputList.get(i);
        }

        return new BasicMLDataPair(new BasicMLData(input), new BasicMLData(ideal));
    }

    /*
     * Expanding score by expandingFactor
     */
    public static long getExpandingScore(double d, int expandingFactor) {
        return Math.round(d * expandingFactor);
    }

    /**
     * Return column name string with 'derived_' started
     * 
     * @param columnConfigList
     *            list of column config
     * @return list of column names
     * @throws NullPointerException
     *             if modelConfig is null or columnConfigList is null.
     */
    public static List<String> getDerivedColumnNames(List<ColumnConfig> columnConfigList) {
        List<String> derivedColumnNames = new ArrayList<String>();

        for(ColumnConfig config: columnConfigList) {
            if(config.getColumnName().startsWith(Constants.DERIVED)) {
                derivedColumnNames.add(config.getColumnName());
            }
        }
        return derivedColumnNames;
    }

    /**
     * Get the file separator regex
     * 
     * @return "/" - if the OS is Linux
     *         "\\\\" - if the OS is Windows
     */
    public static String getPathSeparatorRegx() {
        if(File.separator.equals(Constants.SLASH)) {
            return File.separator;
        } else {
            return Constants.BACK_SLASH + File.separator;
        }
    }

    /**
     * Update target, listMeta, listForceSelect, listForceRemove
     * 
     * @param modelConfig
     *            model config list
     * @param columnConfigList
     *            the column config list
     * @throws IOException
     *             any io exception
     * 
     * @throws IllegalArgumentException
     *             if modelConfig is null or columnConfigList is null.
     */
    public static void updateColumnConfigFlags(ModelConfig modelConfig, List<ColumnConfig> columnConfigList)
            throws IOException {
        String targetColumnName = modelConfig.getTargetColumnName();
        String weightColumnName = modelConfig.getWeightColumnName();

        Set<NSColumn> setCategorialColumns = new HashSet<NSColumn>();
        if(CollectionUtils.isNotEmpty(modelConfig.getCategoricalColumnNames())) {
            for(String column: modelConfig.getCategoricalColumnNames()) {
                setCategorialColumns.add(new NSColumn(column));
            }
        }

        Set<NSColumn> setMeta = new HashSet<NSColumn>();
        if(CollectionUtils.isNotEmpty(modelConfig.getMetaColumnNames())) {
            for(String meta: modelConfig.getMetaColumnNames()) {
                setMeta.add(new NSColumn(meta));
            }
        }

        Set<NSColumn> setForceRemove = new HashSet<NSColumn>();
        if(Boolean.TRUE.equals(modelConfig.getVarSelect().getForceEnable())
                && CollectionUtils.isNotEmpty(modelConfig.getListForceRemove())) {
            // if we need to update force remove, only and if one the force is enabled
            for(String forceRemoveName: modelConfig.getListForceRemove()) {
                setForceRemove.add(new NSColumn(forceRemoveName));
            }
        }

        Set<NSColumn> setForceSelect = new HashSet<NSColumn>(512);
        if(Boolean.TRUE.equals(modelConfig.getVarSelect().getForceEnable())
                && CollectionUtils.isNotEmpty(modelConfig.getListForceSelect())) {
            // if we need to update force select, only and if one the force is enabled
            for(String forceSelectName: modelConfig.getListForceSelect()) {
                setForceSelect.add(new NSColumn(forceSelectName));
            }
        }

        for(ColumnConfig config: columnConfigList) {
            String varName = config.getColumnName();

            // reset it
            config.setColumnFlag(null);

            if(NSColumnUtils.isColumnEqual(weightColumnName, varName)) {
                config.setColumnFlag(ColumnFlag.Weight);
                config.setFinalSelect(false); // reset final select
            } else if(NSColumnUtils.isColumnEqual(targetColumnName, varName)) {
                config.setColumnFlag(ColumnFlag.Target);
                config.setFinalSelect(false); // reset final select
            } else if(setMeta.contains(new NSColumn(varName))) {
                config.setColumnFlag(ColumnFlag.Meta);
                config.setFinalSelect(false); // reset final select
            } else if(setForceRemove.contains(new NSColumn(varName))) {
                config.setColumnFlag(ColumnFlag.ForceRemove);
                config.setFinalSelect(false); // reset final select
            } else if(setForceSelect.contains(new NSColumn(varName))) {
                config.setColumnFlag(ColumnFlag.ForceSelect);
            }

            if(NSColumnUtils.isColumnEqual(weightColumnName, varName)) {
                // weight column is numerical
                config.setColumnType(ColumnType.N);
            } else if(NSColumnUtils.isColumnEqual(targetColumnName, varName)) {
                // target column is set to categorical column
                config.setColumnType(ColumnType.C);
            } else if(setCategorialColumns.contains(new NSColumn(varName))) {
                config.setColumnType(ColumnType.C);
            } else {
                config.setColumnType(ColumnType.N);
            }
        }
    }

    /**
     * To check whether there is targetColumn in columns or not
     * 
     * @param columns
     *            column array
     * @param targetColumn
     *            target column
     * 
     * @return true - if the columns contains targetColumn, or false
     */
    public static boolean isColumnExists(String[] columns, String targetColumn) {
        if(ArrayUtils.isEmpty(columns) || StringUtils.isBlank(targetColumn)) {
            return false;
        }

        for(int i = 0; i < columns.length; i++) {
            if(columns[i] != null && columns[i].equalsIgnoreCase(targetColumn)) {
                return true;
            }
        }

        return false;
    }

    /**
     * Returns the element if it is in both collections.
     * - return null if any collection is null or empty
     * - return null if no element exists in both collections
     * 
     * @param leftCol
     *            - left collection
     * 
     * @param rightCol
     *            - right collection
     * @param <T>
     *            - collection type
     * @return First element that are found in both collections
     *         null if no elements in both collection or any collection is null or empty
     */
    public static <T> T containsAny(Collection<T> leftCol, Collection<T> rightCol) {
        if(CollectionUtils.isEmpty(leftCol) || CollectionUtils.isEmpty(rightCol)) {
            return null;
        }

        Iterator<T> iterator = leftCol.iterator();
        while(iterator.hasNext()) {
            T element = iterator.next();
            if(rightCol.contains(element)) {
                return element;
            }
        }

        return null;
    }

    /**
     * Escape the delimiter for Pig.... Since the Pig doesn't support invisible character
     * 
     * @param delimiter
     *            - the original delimiter
     * @return the delimiter after escape
     */
    public static String escapePigString(String delimiter) {
        StringBuffer buf = new StringBuffer();

        for(int i = 0; i < delimiter.length(); i++) {
            char c = delimiter.charAt(i);
            switch(c) {
                case '\t':
                    buf.append("\\\\t");
                    break;
                default:
                    buf.append(c);
                    break;
            }
        }

        return buf.toString();
    }

    public static List<String> readConfFileIntoList(String columnConfFile, SourceType sourceType, String delimiter)
            throws IOException {
        List<String> columnNameList = new ArrayList<String>();

        if(StringUtils.isBlank(columnConfFile) || !ShifuFileUtils.isFileExists(columnConfFile, sourceType)) {
            return columnNameList;
        }

        List<String> strList = null;
        Reader reader = ShifuFileUtils.getReader(columnConfFile, sourceType);
        try {
            strList = IOUtils.readLines(reader);
        } finally {
            IOUtils.closeQuietly(reader);
        }

        if(CollectionUtils.isNotEmpty(strList)) {
            for(String line: strList) {
                if(line.trim().equals("") || line.trim().startsWith("#")) {
                    continue;
                }

                for(String str: Splitter.on(delimiter).split(line)) {
                    // String column = CommonUtils.getRelativePigHeaderColumnName(str);
                    if(StringUtils.isNotBlank(str)) {
                        columnNameList.add(str.trim());
                    }
                }
            }
        }

        return columnNameList;
    }

    public static Map<String, Integer> generateColumnSeatMap(List<ColumnConfig> columnConfigList) {
        List<ColumnConfig> selectedColumnList = new ArrayList<ColumnConfig>();
        for(ColumnConfig columnConfig: columnConfigList) {
            if(columnConfig.isFinalSelect()) {
                selectedColumnList.add(columnConfig);
            }
        }
        Collections.sort(selectedColumnList, new Comparator<ColumnConfig>() {
            @Override
            public int compare(ColumnConfig from, ColumnConfig to) {
                return from.getColumnName().compareTo(to.getColumnName());
            }

        });

        Map<String, Integer> columnSeatMap = new HashMap<String, Integer>();
        for(int i = 0; i < selectedColumnList.size(); i++) {
            columnSeatMap.put(selectedColumnList.get(i).getColumnName(), i);
        }

        return columnSeatMap;
    }

    /**
     * Find the @ColumnConfig according the column name
     * 
     * @param columnConfigList
     *            list of column config
     * @param columnName
     *            the column name
     * @return column config instance
     */
    public static ColumnConfig findColumnConfigByName(List<ColumnConfig> columnConfigList, String columnName) {
        for(ColumnConfig columnConfig: columnConfigList) {
            if(columnConfig.getColumnName().equalsIgnoreCase(columnName)) {
                return columnConfig;
            }
        }
        return null;
    }

    /**
     * Convert data into (key, value) map. The inputData is String of a record, which is delimited by delimiter
     * If fields in inputData is not equal header size, return null
     * 
     * @param inputData
     *            - String of a record
     * @param delimiter
     *            - the delimiter of the input data
     * @param header
     *            - the column names for all the input data
     * @return (key, value) map for the record
     */
    public static Map<String, String> convertDataIntoMap(String inputData, String delimiter, String[] header) {
        String[] input = CommonUtils.split(inputData, delimiter);
        if(input == null || input.length == 0 || input.length != header.length) {
            log.error("the wrong input data, {}", inputData);
            return null;
        }

        Map<String, String> rawDataMap = new HashMap<String, String>(input.length);
        for(int i = 0; i < header.length; i++) {
            if(input[i] == null) {
                rawDataMap.put(header[i], "");
            } else {
                rawDataMap.put(header[i], input[i]);
            }
        }

        return rawDataMap;
    }

    /**
     * Convert tuple record into (key, value) map. The @tuple is Tuple for a record
     * If @tuple size is not equal @header size, return null
     * 
     * @param tuple
     *            - Tuple of a record
     * @param header
     *            - the column names for all the input data
     * @return (key, value) map for the record
     * @throws ExecException
     *             - throw exception when operating tuple
     */
    public static Map<String, String> convertDataIntoMap(Tuple tuple, String[] header) throws ExecException {
        if(tuple == null || tuple.size() == 0 || tuple.size() != header.length) {
            log.error("Invalid input, the tuple.size is = " + (tuple == null ? null : tuple.size())
                    + ", header.length = " + header.length);
            return null;
        }

        Map<String, String> rawDataMap = new HashMap<String, String>(tuple.size());
        for(int i = 0; i < header.length; i++) {
            if(tuple.get(i) == null) {
                rawDataMap.put(header[i], "");
            } else {
                rawDataMap.put(header[i], tuple.get(i).toString());
            }
        }

        return rawDataMap;
    }

    /**
     * Convert tuple record into (NSColumn, value) map. The @tuple is Tuple for a record
     * If @tuple size is not equal @header size, return null
     * 
     * @param tuple
     *            - Tuple of a record
     * @param header
     *            - the column names for all the input data
     * @return (NSColumn, value) map for the record
     * @throws ExecException
     *             - throw exception when operating tuple
     */
    public static Map<NSColumn, String> convertDataIntoNsMap(Tuple tuple, String[] header) throws ExecException {
        if(tuple == null || tuple.size() == 0 || tuple.size() != header.length) {
            log.error("Invalid input, the tuple.size is = " + (tuple == null ? null : tuple.size())
                    + ", header.length = " + header.length);
            return null;
        }

        Map<NSColumn, String> rawDataNsMap = new HashMap<NSColumn, String>(tuple.size());
        for(int i = 0; i < header.length; i++) {
            if(tuple.get(i) == null) {
                rawDataNsMap.put(new NSColumn(header[i]), "");
            } else {
                rawDataNsMap.put(new NSColumn(header[i]), tuple.get(i).toString());
            }
        }

        return rawDataNsMap;
    }

    public static boolean isGoodCandidate(boolean isBinaryClassification, ColumnConfig columnConfig) {
        if(columnConfig == null) {
            return false;
        }

        if(isBinaryClassification) {
            return columnConfig.isCandidate()
                    && (columnConfig.getKs() != null && columnConfig.getKs() > 0 && columnConfig.getIv() != null
                            && columnConfig.getIv() > 0 && columnConfig.getMean() != null
                            && columnConfig.getStdDev() != null && ((columnConfig.isCategorical()
                            && columnConfig.getBinCategory() != null && columnConfig.getBinCategory().size() > 1) || (columnConfig
                            .isNumerical() && columnConfig.getBinBoundary() != null && columnConfig.getBinBoundary()
                            .size() > 1)));
        } else {
            // multiple classification
            return columnConfig.isCandidate()
                    && (columnConfig.getMean() != null && columnConfig.getStdDev() != null && ((columnConfig
                            .isCategorical() && columnConfig.getBinCategory() != null && columnConfig.getBinCategory()
                            .size() > 1) || (columnConfig.isNumerical() && columnConfig.getBinBoundary() != null && columnConfig
                            .getBinBoundary().size() > 1)));
        }
    }

    public static boolean isGoodCandidate(ColumnConfig columnConfig) {
        if(columnConfig == null) {
            return false;
        }

        return columnConfig.isCandidate()
                && (columnConfig.getKs() != null && columnConfig.getKs() > 0 && columnConfig.getIv() != null
                        && columnConfig.getIv() > 0 && columnConfig.getMean() != null
                        && columnConfig.getStdDev() != null && ((columnConfig.isCategorical()
                        && columnConfig.getBinCategory() != null && columnConfig.getBinCategory().size() > 1) || (columnConfig
                        .isNumerical() && columnConfig.getBinBoundary() != null && columnConfig.getBinBoundary().size() > 1)));
    }

    /**
     * Return first line split string array. This is used to detect data schema.
     * 
     * @param dataSetRawPath
     *            raw data path
     * @param delimeter
     *            the delimiter
     * @param source
     *            source type
     * @return the first two lines
     * @throws IOException
     *             any io exception
     */
    public static String[] takeFirstLine(String dataSetRawPath, String delimeter, SourceType source) throws IOException {
        if(dataSetRawPath == null || delimeter == null || source == null) {
            throw new IllegalArgumentException("Input parameters should not be null.");
        }

        String firstValidFile = null;
        FileSystem fs = ShifuFileUtils.getFileSystemBySourceType(source);
        FileStatus[] globStatus = fs.globStatus(new Path(dataSetRawPath), HIDDEN_FILE_FILTER);
        if(globStatus == null || globStatus.length == 0) {
            throw new IllegalArgumentException("No files founded in " + dataSetRawPath);
        } else {
            for(FileStatus fileStatus: globStatus) {
                RemoteIterator<LocatedFileStatus> iterator = fs.listFiles(fileStatus.getPath(), true);
                while(iterator.hasNext()) {
                    LocatedFileStatus lfs = iterator.next();
                    String name = lfs.getPath().getName();
                    if(name.startsWith("_") || name.startsWith(".")) {
                        // hidden files,
                        continue;
                    }
                    if(lfs.getLen() > 1024L) {
                        firstValidFile = lfs.getPath().toString();
                        break;
                    }
                }
                if(StringUtils.isNotBlank(firstValidFile)) {
                    break;
                }
            }
        }
        log.info("The first valid file is - {}", firstValidFile);

        BufferedReader reader = null;
        try {
            reader = ShifuFileUtils.getReader(firstValidFile, source);
            String firstLine = reader.readLine();
            log.debug("The first line is - {}", firstLine);
            if(firstLine != null && firstLine.length() > 0) {
                List<String> list = new ArrayList<String>();
                for(String unit: Splitter.on(delimeter).split(firstLine)) {
                    list.add(unit);
                }
                return list.toArray(new String[0]);
            }
        } catch (Exception e) {
            log.error("Fail to read first line of file.", e);
        } finally {
            IOUtils.closeQuietly(reader);
        }
        return new String[0];
    }

    /**
     * Return first two lines split string array. This is used to detect data schema and check if data
     * schema is the
     * same as data.
     * 
     * @param dataSetRawPath
     *            raw data path
     * @param delimiter
     *            the delimiter
     * @param source
     *            source type
     * @return the first two lines
     * @throws IOException
     *             any io exception
     */
    public static String[][] takeFirstTwoLines(String dataSetRawPath, String delimiter, SourceType source)
            throws IOException {
        if(dataSetRawPath == null || delimiter == null || source == null) {
            throw new IllegalArgumentException("Input parameters should not be null.");
        }

        String firstValidFile = null;
        FileSystem fs = ShifuFileUtils.getFileSystemBySourceType(source);
        FileStatus[] globStatus = fs.globStatus(new Path(dataSetRawPath), HIDDEN_FILE_FILTER);
        if(globStatus == null || globStatus.length == 0) {
            throw new IllegalArgumentException("No files founded in " + dataSetRawPath);
        } else {
            for(FileStatus fileStatus: globStatus) {
                RemoteIterator<LocatedFileStatus> iterator = fs.listFiles(fileStatus.getPath(), true);
                while(iterator.hasNext()) {
                    LocatedFileStatus lfs = iterator.next();
                    String name = lfs.getPath().getName();
                    if(name.startsWith("_") || name.startsWith(".")) {
                        // hidden files,
                        continue;
                    }
                    if(lfs.getLen() > 1024L) {
                        firstValidFile = lfs.getPath().toString();
                        break;
                    }
                }
                if(StringUtils.isNotBlank(firstValidFile)) {
                    break;
                }
            }
        }
        log.info("The first valid file is - {}", firstValidFile);

        BufferedReader reader = null;
        try {
            reader = ShifuFileUtils.getReader(firstValidFile, source);

            String firstLine = reader.readLine();
            String[] firstArray = null;
            if(firstLine != null && firstLine.length() > 0) {
                List<String> list = new ArrayList<String>();
                for(String unit: Splitter.on(delimiter).split(firstLine)) {
                    list.add(unit);
                }
                firstArray = list.toArray(new String[0]);
            }

            String secondLine = reader.readLine();
            String[] secondArray = null;
            if(secondLine != null && secondLine.length() > 0) {
                List<String> list = new ArrayList<String>();
                for(String unit: Splitter.on(delimiter).split(secondLine)) {
                    list.add(unit);
                }
                secondArray = list.toArray(new String[0]);
            }
            String[][] results = new String[2][];
            results[0] = firstArray;
            results[1] = secondArray;
            return results;
        } finally {
            IOUtils.closeQuietly(reader);
        }
    }

    private static final PathFilter HIDDEN_FILE_FILTER = new PathFilter() {
        public boolean accept(Path p) {
            String name = p.getName();
            return !name.startsWith("_") && !name.startsWith(".");
        }
    };

    public static String genPigFieldName(String name) {
        return ((name != null) ? name.replace('-', '_') : null);
    }

    public static String[] genPigFieldName(String[] names) {
        String[] pigScoreNames = new String[names.length];
        for(int i = 0; i < names.length; i++) {
            pigScoreNames[i] = genPigFieldName(names[i]) + "::mean";
        }
        return pigScoreNames;
    }

    public static Map<Integer, MutablePair<String, Double>> computeTreeModelFeatureImportance(List<BasicML> models) {
        List<Map<Integer, MutablePair<String, Double>>> importanceList = new ArrayList<Map<Integer, MutablePair<String, Double>>>();
        for(BasicML basicModel: models) {
            if(basicModel instanceof TreeModel) {
                TreeModel model = (TreeModel) basicModel;
                Map<Integer, MutablePair<String, Double>> importances = model.getFeatureImportances();
                importanceList.add(importances);
            }
        }
        if(importanceList.size() < 1) {
            throw new IllegalArgumentException("Feature importance calculation abort due to no tree model found!!");
        }
        return mergeImportanceList(importanceList);
    }

    private static Map<Integer, MutablePair<String, Double>> mergeImportanceList(
            List<Map<Integer, MutablePair<String, Double>>> list) {
        Map<Integer, MutablePair<String, Double>> finalResult = new HashMap<Integer, MutablePair<String, Double>>();
        int size = list.size();
        for(Map<Integer, MutablePair<String, Double>> item: list) {
            for(Entry<Integer, MutablePair<String, Double>> entry: item.entrySet()) {
                if(!finalResult.containsKey(entry.getKey())) {
                    MutablePair<String, Double> value = MutablePair.of(entry.getValue().getKey(), entry.getValue()
                            .getValue() / size);
                    finalResult.put(entry.getKey(), value);
                } else {
                    MutablePair<String, Double> current = finalResult.get(entry.getKey());
                    double entryValue = entry.getValue().getValue();
                    current.setValue(current.getValue() + entryValue / size);
                    finalResult.put(entry.getKey(), current);
                }
            }
        }
        return TreeModel.sortByValue(finalResult, false);
    }

    public static void writeFeatureImportance(String fiPath, Map<Integer, MutablePair<String, Double>> importances)
            throws IOException {
        ShifuFileUtils.createFileIfNotExists(fiPath, SourceType.LOCAL);
        BufferedWriter writer = null;
        log.info("Writing feature importances to file {}", fiPath);
        try {
            writer = ShifuFileUtils.getWriter(fiPath, SourceType.LOCAL);
            writer.write("column_id\t\tcolumn_name\t\timportance");
            writer.newLine();
            for(Map.Entry<Integer, MutablePair<String, Double>> entry: importances.entrySet()) {
                String content = entry.getKey() + "\t\t" + entry.getValue().getKey() + "\t\t"
                        + entry.getValue().getValue();
                writer.write(content);
                writer.newLine();
            }
            writer.flush();
        } finally {
            IOUtils.closeQuietly(writer);
        }
    }

    public static String trimTag(String tag) {
        if(NumberUtils.isNumber(tag)) {
            tag = tag.trim();
            int firstPeriodPos = -1;
            int firstDeleteZero = -1;
            boolean hasMetNonZero = false;
            for(int i = tag.length(); i > 0; i--) {
                if((tag.charAt(i - 1) == '0' || tag.charAt(i - 1) == '.') && !hasMetNonZero) {
                    firstDeleteZero = i - 1;
                }

                if(tag.charAt(i - 1) != '0') {
                    hasMetNonZero = true;
                }

                if(tag.charAt(i - 1) == '.') {
                    firstPeriodPos = i - 1;
                }
            }

            String result = (firstDeleteZero >= 0 && firstPeriodPos >= 0) ? tag.substring(0, firstDeleteZero) : tag;
            return (firstPeriodPos == 0) ? "0" + result : result;
        } else {
            return StringUtils.trimToEmpty(tag);
        }
    }

    /**
     * Convert (String, String) raw data map to (NSColumn, String) data map
     * 
     * @param rawDataMap
     *            - (String, String) raw data map
     * @return (NSColumn, String) data map
     */
    public static Map<NSColumn, String> convertRawMapToNsDataMap(Map<String, String> rawDataMap) {
        if(rawDataMap == null) {
            return null;
        }

        Map<NSColumn, String> nsDataMap = new HashMap<NSColumn, String>();
        for(String key: rawDataMap.keySet()) {
            nsDataMap.put(new NSColumn(key), rawDataMap.get(key));
        }
        return nsDataMap;
    }

    /**
     * Convert (String, ? extends Object) raw data map to (NSColumn, String) data map
     * 
     * @param rawDataMap
     *            - (String, ? extends Object) raw data map
     * @return (NSColumn, String) data map
     */
    public static Map<NSColumn, String> convertRawObjectMapToNsDataMap(Map<String, ? extends Object> rawDataMap) {
        if(rawDataMap == null) {
            return null;
        }

        Map<NSColumn, String> nsDataMap = new HashMap<NSColumn, String>();
        for(String key: rawDataMap.keySet()) {
            Object value = rawDataMap.get(key);
            nsDataMap.put(new NSColumn(key), ((value == null) ? null : value.toString()));
        }

        return nsDataMap;
    }

    /**
     * flatten categorical value group into values list
     * 
     * @param categoricalValGrp
     *            - categorical val group, it some values like zn^us^ck^
     * @return value list of categorical val
     */
    public static List<String> flattenCatValGrp(String categoricalValGrp) {
        List<String> catVals = new ArrayList<String>();
        if(StringUtils.isNotBlank(categoricalValGrp)) {
            for(String cval: Splitter.on('^').split(categoricalValGrp)) {
                catVals.add(cval);
            }
        }
        return catVals;
    }
}<|MERGE_RESOLUTION|>--- conflicted
+++ resolved
@@ -1525,11 +1525,11 @@
         return new BasicMLDataPair(new BasicMLData(input), new BasicMLData(ideal));
     }
 
-<<<<<<< HEAD
     public static String getNSVariableVal(Map<NSColumn, String> rawNsDataMap, NSColumn key) {
         String val = rawNsDataMap.get(key);
         return (val == null ? rawNsDataMap.get(new NSColumn(key.getSimpleName())) : val);
-=======
+    }
+
     /**
      * Assemble map data to Encog standard input format. If no variable selected(noVarSel = true), all candidate
      * variables will be selected.
@@ -1559,7 +1559,7 @@
     public static MLDataPair assembleNsDataPair(Map<Integer, Map<String, Integer>> binCategoryMap, boolean noVarSel,
             ModelConfig modelConfig, List<ColumnConfig> columnConfigList, Map<NSColumn, String> rawNsDataMap,
             double cutoff, String alg, Set<Integer> featureSet) {
-        if(featureSet == null || featureSet.size() == 0) {
+        if(CollectionUtils.isEmpty(featureSet)) {
             return assembleNsDataPair(binCategoryMap, noVarSel, modelConfig, columnConfigList, rawNsDataMap, cutoff,
                     alg);
         }
@@ -1629,7 +1629,6 @@
             }
         }
         return features;
->>>>>>> 10100745
     }
 
     private static double computeNumericNormResult(ModelConfig modelConfig, double cutoff, ColumnConfig config,

/*
 * Copyright [2012-2014] PayPal Software Foundation
 *
 * Licensed under the Apache License, Version 2.0 (the "License");
 * you may not use this file except in compliance with the License.
 * You may obtain a copy of the License at
 *
 *    http://www.apache.org/licenses/LICENSE-2.0
 *
 * Unless required by applicable law or agreed to in writing, software
 * distributed under the License is distributed on an "AS IS" BASIS,
 * WITHOUT WARRANTIES OR CONDITIONS OF ANY KIND, either express or implied.
 * See the License for the specific language governing permissions and
 * limitations under the License.
 */
package ml.shifu.shifu.util;

import com.google.common.base.Function;
import com.google.common.base.Splitter;
import com.google.common.collect.Collections2;
import com.google.common.collect.Lists;
import ml.shifu.shifu.column.NSColumn;
import ml.shifu.shifu.column.NSColumnUtils;
import ml.shifu.shifu.container.obj.ColumnConfig;
import ml.shifu.shifu.container.obj.ColumnConfig.ColumnFlag;
import ml.shifu.shifu.container.obj.ColumnType;
import ml.shifu.shifu.container.obj.EvalConfig;
import ml.shifu.shifu.container.obj.ModelConfig;
import ml.shifu.shifu.container.obj.RawSourceData.SourceType;
import ml.shifu.shifu.core.TreeModel;
import ml.shifu.shifu.core.dtrain.CommonConstants;
import ml.shifu.shifu.exception.ShifuErrorCode;
import ml.shifu.shifu.exception.ShifuException;
import ml.shifu.shifu.fs.PathFinder;
import ml.shifu.shifu.fs.ShifuFileUtils;
import org.apache.commons.collections.CollectionUtils;
import org.apache.commons.collections.Predicate;
import org.apache.commons.io.IOUtils;
import org.apache.commons.lang.StringUtils;
import org.apache.commons.lang.math.NumberUtils;
import org.apache.commons.lang3.tuple.MutablePair;
import org.apache.hadoop.fs.*;
import org.apache.hadoop.fs.FileSystem;
import org.apache.pig.backend.executionengine.ExecException;
import org.apache.pig.data.Tuple;
import org.encog.ml.BasicML;
import org.slf4j.Logger;
import org.slf4j.LoggerFactory;

import java.io.*;
import java.util.*;
import java.util.Map.Entry;

/**
 * {@link CommonUtils} is used to for almost all kinds of utility function in this framework.
 */
public final class CommonUtils {

    /**
     * Avoid using new for our utility class.
     */
    private CommonUtils() {
    }

    private static final Logger log = LoggerFactory.getLogger(CommonUtils.class);

    
    /**
     * Sync up all local configuration files to HDFS.
     *
     * @param modelConfig
     *            the model config
     * @param pathFinder
     *            the path finder to locate file
     * @return if copy successful
     *
     * @throws IOException
     *             If any exception on HDFS IO or local IO.
     *
     * @throws NullPointerException
     *             If parameter {@code modelConfig} is null
     */
    public static boolean copyConfFromLocalToHDFS(ModelConfig modelConfig, PathFinder pathFinder) throws IOException {
        FileSystem hdfs = HDFSUtils.getFS();
        FileSystem localFs = HDFSUtils.getLocalFS();

        Path pathModelSet = new Path(pathFinder.getModelSetPath(SourceType.HDFS));
        // don't check whether pathModelSet is exists, should be remove by user.
        hdfs.mkdirs(pathModelSet);

        // Copy ModelConfig
        Path srcModelConfig = new Path(pathFinder.getModelConfigPath(SourceType.LOCAL));
        Path dstModelConfig = new Path(pathFinder.getModelSetPath(SourceType.HDFS));
        hdfs.copyFromLocalFile(srcModelConfig, dstModelConfig);

        // Copy GridSearch config file if exists
        String gridConfigFile = modelConfig.getTrain().getGridConfigFile();
        if(gridConfigFile != null && !gridConfigFile.trim().equals("")) {
            Path srcGridConfig = new Path(modelConfig.getTrain().getGridConfigFile());
            Path dstGridConfig = new Path(pathFinder.getModelSetPath(SourceType.HDFS));
            hdfs.copyFromLocalFile(srcGridConfig, dstGridConfig);
        }

        // Copy ColumnConfig
        Path srcColumnConfig = new Path(pathFinder.getColumnConfigPath(SourceType.LOCAL));
        Path dstColumnConfig = new Path(pathFinder.getColumnConfigPath(SourceType.HDFS));
        if(ShifuFileUtils.isFileExists(srcColumnConfig.toString(), SourceType.LOCAL)) {
            hdfs.copyFromLocalFile(srcColumnConfig, dstColumnConfig);
        }

        // copy others
        Path srcVersion = new Path(pathFinder.getModelVersion(SourceType.LOCAL));
        if(localFs.exists(srcVersion)) {
            Path dstVersion = new Path(pathFinder.getModelVersion(SourceType.HDFS));
            hdfs.delete(dstVersion, true);
            hdfs.copyFromLocalFile(srcVersion, pathModelSet);
        }

        // Copy Models
        Path srcModels = new Path(pathFinder.getModelsPath(SourceType.LOCAL));
        if(localFs.exists(srcModels)) {
            Path dstModels = new Path(pathFinder.getModelsPath(SourceType.HDFS));
            hdfs.delete(dstModels, true);
            hdfs.copyFromLocalFile(srcModels, pathModelSet);
        }

        // Copy EvalSets
        Path evalsPath = new Path(pathFinder.getEvalsPath(SourceType.LOCAL));
        if(localFs.exists(evalsPath)) {
            for(FileStatus evalset: localFs.listStatus(evalsPath)) {
                EvalConfig evalConfig = modelConfig.getEvalConfigByName(evalset.getPath().getName());
                if(evalConfig != null) {
                    copyEvalDataFromLocalToHDFS(modelConfig, evalConfig.getName());
                }
            }
        }

        return true;
    }

    /**
     * Sync-up the evaluation data into HDFS
     *
     * @param modelConfig
     *            - ModelConfig
     * @param evalName
     *            eval name in ModelConfig
     * @throws IOException
     *             - error occur when copying data
     */
    @SuppressWarnings("deprecation")
    public static void copyEvalDataFromLocalToHDFS(ModelConfig modelConfig, String evalName) throws IOException {
        EvalConfig evalConfig = modelConfig.getEvalConfigByName(evalName);
        if(evalConfig != null) {
            FileSystem hdfs = HDFSUtils.getFS();
            FileSystem localFs = HDFSUtils.getLocalFS();
            PathFinder pathFinder = new PathFinder(modelConfig);

            Path evalDir = new Path(pathFinder.getEvalSetPath(evalConfig, SourceType.LOCAL));
            Path dst = new Path(pathFinder.getEvalSetPath(evalConfig, SourceType.HDFS));
            if(localFs.exists(evalDir) // local evaluation folder exists
                    && localFs.getFileStatus(evalDir).isDir() // is directory
                    && !hdfs.exists(dst)) {
                hdfs.copyFromLocalFile(evalDir, dst);
            }

            if(StringUtils.isNotBlank(evalConfig.getScoreMetaColumnNameFile())) {
                hdfs.copyFromLocalFile(new Path(evalConfig.getScoreMetaColumnNameFile()),
                        new Path(pathFinder.getEvalSetPath(evalConfig)));
            }

            // sync evaluation meta.column.file to hdfs
            if(StringUtils.isNotBlank(evalConfig.getDataSet().getMetaColumnNameFile())) {
                hdfs.copyFromLocalFile(new Path(evalConfig.getDataSet().getMetaColumnNameFile()),
                        new Path(pathFinder.getEvalSetPath(evalConfig)));
            }
        }
    }

    public static String getLocalModelSetPath(Map<String, Object> otherConfigs) {
        if(otherConfigs != null && otherConfigs.get(Constants.SHIFU_CURRENT_WORKING_DIR) != null) {
            return new Path(otherConfigs.get(Constants.SHIFU_CURRENT_WORKING_DIR).toString()).toString();
        } else {
            return ".";
        }
    }

    /**
     * Load ModelConfig from local json ModelConfig.json file.
     *
     * @return model config instance from default model config file
     * @throws IOException
     *             any io exception to load file
     */
    public static ModelConfig loadModelConfig() throws IOException {
        return loadModelConfig(Constants.LOCAL_MODEL_CONFIG_JSON, SourceType.LOCAL);
    }

    /**
     * Load model configuration from the path and the source type.
     *
     * @param path
     *            model file path
     * @param sourceType
     *            source type of model file
     * @return model config instance
     * @throws IOException
     *             if any IO exception in parsing json.
     *
     * @throws IllegalArgumentException
     *             if {@code path} is null or empty, if sourceType is null.
     */
    public static ModelConfig loadModelConfig(String path, SourceType sourceType) throws IOException {
        ModelConfig modelConfig = loadJSON(path, sourceType, ModelConfig.class);
        if(StringUtils.isNotBlank(modelConfig.getTrain().getGridConfigFile())) {
            String gridConfigPath = modelConfig.getTrain().getGridConfigFile().trim();
            if(sourceType == SourceType.HDFS) {
                // gridsearch config file is uploaded to modelset path
                gridConfigPath = new PathFinder(modelConfig).getPathBySourceType(
                        gridConfigPath.substring(gridConfigPath.lastIndexOf(File.separator) + 1), SourceType.HDFS);
            }
            // Only load file content. Grid search params parsing is done in {@link GridSearch} initialization.
            modelConfig.getTrain().setGridConfigFileContent(loadFileContent(gridConfigPath, sourceType));
        }
        return modelConfig;
    }

    /**
     * Load text file content, each line as a String in the List.
     *
     * @param path
     *            file path
     * @param sourceType
     *            source type: hdfs or local
     * @return file content as a {@link List}, each line as a String
     * @throws IOException
     *             if any IO exception in reading file content.
     */
    private static List<String> loadFileContent(String path, SourceType sourceType) throws IOException {
        checkPathAndMode(path, sourceType);
        log.debug("loading {} with sourceType {}", path, sourceType);
        BufferedReader reader = null;
        try {
            reader = ShifuFileUtils.getReader(path, sourceType);
            List<String> contents = new ArrayList<String>();
            String line = null;
            while((line = reader.readLine()) != null) {
                contents.add(line);
            }
            return contents;
        } finally {
            IOUtils.closeQuietly(reader);
        }
    }

    private static void checkPathAndMode(String path, SourceType sourceType) {
        if(StringUtils.isEmpty(path) || sourceType == null) {
            throw new IllegalArgumentException(String.format(
                    "path should not be null or empty, sourceType should not be null, path:%s, sourceType:%s", path,
                    sourceType));
        }
    }

    /**
     * Load reason code map and change it to column &gt; resonCode map.
     *
     * @param path
     *            reason code path
     * @param sourceType
     *            source type of file
     * @return reason code map
     * @throws IOException
     *             if any IO exception in parsing json.
     *
     * @throws IllegalArgumentException
     *             if {@code path} is null or empty, if sourceType is null.
     */
    public static Map<String, String> loadAndFlattenReasonCodeMap(String path, SourceType sourceType)
            throws IOException {
        @SuppressWarnings("unchecked")
        Map<String, List<String>> rawMap = loadJSON(path, sourceType, Map.class);

        Map<String, String> reasonCodeMap = new HashMap<String, String>();

        for(Map.Entry<String, List<String>> entry: rawMap.entrySet()) {
            for(String str: entry.getValue()) {
                reasonCodeMap.put(getRelativePigHeaderColumnName(str), entry.getKey());
            }
        }
        return reasonCodeMap;
    }

    /**
     * Load JSON instance
     *
     * @param path
     *            file path
     * @param sourceType
     *            source type: hdfs or local
     * @param clazz
     *            class of instance
     * @param <T>
     *            class type to load
     * @return instance from json file
     * @throws IOException
     *             if any IO exception in parsing json.
     *
     * @throws IllegalArgumentException
     *             if {@code path} is null or empty, if sourceType is null.
     */
    public static <T> T loadJSON(String path, SourceType sourceType, Class<T> clazz) throws IOException {
        checkPathAndMode(path, sourceType);
        BufferedReader reader = null;
        try {
            reader = ShifuFileUtils.getReader(path, sourceType);
            return JSONUtils.readValue(reader, clazz);
        } finally {
            IOUtils.closeQuietly(reader);
        }
    }

    /**
     * Load column configuration list.
     *
     * @return column config list
     * @throws IOException
     *             if any IO exception in parsing json.
     */
    public static List<ColumnConfig> loadColumnConfigList() throws IOException {
        List<ColumnConfig> columnConfigList = loadColumnConfigList(Constants.LOCAL_COLUMN_CONFIG_JSON,
                SourceType.LOCAL);
        for(ColumnConfig columnConfig: columnConfigList) {
            columnConfig.setSampleValues(null);
        }
        return columnConfigList;
    }

    /**
     * Load column configuration list.
     *
     * @param path
     *            file path
     * @param sourceType
     *            source type: hdfs or local
     * @return column config list
     * @throws IOException
     *             if any IO exception in parsing json.
     * @throws IllegalArgumentException
     *             if {@code path} is null or empty, if sourceType is null.
     */
    public static List<ColumnConfig> loadColumnConfigList(String path, SourceType sourceType) throws IOException {
        return loadColumnConfigList(path, sourceType, true);
    }

    /**
     * Load column configuration list.
     *
     * @param path
     *            file path
     * @param sourceType
     *            source type: hdfs or local
     * @param nullSampleValues
     *            if sample values null or not to save memory especially in Pig UDF to save more memory. there is a OOM
     *            if larger ColumnConfig.json.
     * @return column config list
     * @throws IOException
     *             if any IO exception in parsing json.
     * @throws IllegalArgumentException
     *             if {@code path} is null or empty, if sourceType is null.
     */
    public static List<ColumnConfig> loadColumnConfigList(String path, SourceType sourceType, boolean nullSampleValues)
            throws IOException {
        ColumnConfig[] configList = loadJSON(path, sourceType, ColumnConfig[].class);
        List<ColumnConfig> columnConfigList = new ArrayList<ColumnConfig>();
        for(ColumnConfig columnConfig: configList) {
            // reset sample values to null to save memory
            if(nullSampleValues) {
                columnConfig.setSampleValues(null);
            }

            // construct Category Index map for fast query.
            if(columnConfig.isCategorical() && columnConfig.getColumnBinning() != null
                    && columnConfig.getColumnBinning().getBinCategory() != null) {
                List<String> categories = columnConfig.getColumnBinning().getBinCategory();
                Map<String, Integer> categoryIndexMapping = new HashMap<String, Integer>();
                for(int i = 0; i < categories.size(); i++) {
                    String category = categories.get(i);
                    if(category.contains(Constants.CATEGORICAL_GROUP_VAL_DELIMITER)) {
                        // merged category should be flatten, use split function this class to avoid depending on guava
                        String[] splits = ml.shifu.shifu.core.dtrain.StringUtils.split(category,
                                Constants.CATEGORICAL_GROUP_VAL_DELIMITER);
                        for(String str: splits) {
                            categoryIndexMapping.put(str, i);
                        }
                    } else {
                        categoryIndexMapping.put(category, i);
                    }
                }
                columnConfig.getColumnBinning().setBinCateMap(categoryIndexMapping);
            }
            columnConfigList.add(columnConfig);
        }
        return columnConfigList;
    }

    /**
     * Some column name has illegal chars which are all be normed in shifu. This is a hook to norm column name but
     * actually so far it is just return;
     *
     * @param columnName
     *            the column name to be normed
     * @return normed column name
     */
    public static String normColumnName(String columnName) {
        if(columnName == null) {
            // NPE protection
            return columnName;
        }
        return columnName.replaceAll("\\.", "_").
                          replaceAll(" ", "_").
                          replaceAll("/", "_").
                          replaceAll("-", "_");
    }

    /**
     * Return final selected column collection.
     *
     * @param columnConfigList
     *            column config list
     * @return collection of column config list for final select is true
     */
    public static Collection<ColumnConfig> getFinalSelectColumnConfigList(Collection<ColumnConfig> columnConfigList) {
        return Collections2.filter(columnConfigList, new com.google.common.base.Predicate<ColumnConfig>() {
            @Override
            public boolean apply(ColumnConfig input) {
                return input.isFinalSelect();
            }
        });
    }

    public static String[] getFinalHeaders(ModelConfig modelConfig) throws IOException {
        String[] fields = null;
        boolean isSchemaProvided = true;
        if(StringUtils.isNotBlank(modelConfig.getHeaderPath())) {
            fields = CommonUtils.getHeaders(modelConfig.getHeaderPath(), modelConfig.getHeaderDelimiter(),
                    modelConfig.getDataSet().getSource());
        } else {
            fields = CommonUtils.takeFirstLine(modelConfig.getDataSetRawPath(),
                    StringUtils.isBlank(modelConfig.getHeaderDelimiter()) ? modelConfig.getDataSetDelimiter()
                            : modelConfig.getHeaderDelimiter(),
                    modelConfig.getDataSet().getSource());
            if(StringUtils.join(fields, "").contains(modelConfig.getTargetColumnName())) {
                // if first line contains target column name, we guess it is csv format and first line is header.
                isSchemaProvided = true;
                log.warn("No header path is provided, we will try to read first line and detect schema.");
                log.warn("Schema in ColumnConfig.json are named as first line of data set path.");
            } else {
                isSchemaProvided = false;
                log.warn("No header path is provided, we will try to read first line and detect schema.");
                log.warn("Schema in ColumnConfig.json are named as  index 0, 1, 2, 3 ...");
                log.warn("Please make sure weight column and tag column are also taking index as name.");
            }
        }

        for(int i = 0; i < fields.length; i++) {
            if(!isSchemaProvided) {
                fields[i] = i + "";
            } else {
                fields[i] = getRelativePigHeaderColumnName(fields[i]);
            }
            fields[i] = normColumnName(fields[i]);
        }
        return fields;
    }

    public static String[] getFinalHeaders(EvalConfig evalConfig) throws IOException {
        String[] fields = null;
        boolean isSchemaProvided = true;
        if(StringUtils.isNotBlank(evalConfig.getDataSet().getHeaderPath())) {
            String delimiter = StringUtils.isBlank(evalConfig.getDataSet().getHeaderDelimiter())
                    ? evalConfig.getDataSet().getDataDelimiter()
                    : evalConfig.getDataSet().getHeaderDelimiter();
            fields = CommonUtils.getHeaders(evalConfig.getDataSet().getHeaderPath(), delimiter,
                    evalConfig.getDataSet().getSource());
        } else {
            fields = CommonUtils.takeFirstLine(evalConfig.getDataSet().getDataPath(),
                    StringUtils.isBlank(evalConfig.getDataSet().getHeaderDelimiter())
                            ? evalConfig.getDataSet().getDataDelimiter()
                            : evalConfig.getDataSet().getHeaderDelimiter(),
                    evalConfig.getDataSet().getSource());
            // TODO - if there is no target column in eval, it may fail to check it is schema or not
            if(StringUtils.join(fields, "").contains(evalConfig.getDataSet().getTargetColumnName())) {
                // if first line contains target column name, we guess it is csv format and first line is header.
                isSchemaProvided = true;
                log.warn("No header path is provided, we will try to read first line and detect schema.");
                log.warn("Schema in ColumnConfig.json are named as first line of data set path.");
            } else {
                isSchemaProvided = false;
                log.warn("No header path is provided, we will try to read first line and detect schema.");
                log.warn("Schema in ColumnConfig.json are named as  index 0, 1, 2, 3 ...");
                log.warn("Please make sure weight column and tag column are also taking index as name.");
            }
        }

        for(int i = 0; i < fields.length; i++) {
            if(!isSchemaProvided) {
                fields[i] = i + "";
            } else {
                fields[i] = getRelativePigHeaderColumnName(fields[i]);
            }
            fields[i] = normColumnName(fields[i]);
        }
        return fields;
    }

    /**
     * Return header column list from header file.
     *
     * @param pathHeader
     *            header path
     * @param delimiter
     *            the delimiter of headers
     * @param sourceType
     *            source type: hdfs or local
     * @return headers array
     * @throws IOException
     *             if any IO exception in reading file.
     *
     * @throws IllegalArgumentException
     *             if sourceType is null, if pathHeader is null or empty, if delimiter is null or empty.
     *
     * @throws RuntimeException
     *             if first line of pathHeader is null or empty.
     */
    public static String[] getHeaders(String pathHeader, String delimiter, SourceType sourceType) throws IOException {
        return getHeaders(pathHeader, delimiter, sourceType, false);
    }

    /**
     * Return header column array from header file.
     *
     * @param pathHeader
     *            header path
     * @param delimiter
     *            the delimiter of headers
     * @param sourceType
     *            source type: hdfs or local
     * @param isFull
     *            if full header name including name space
     * @return headers array
     * @throws IOException
     *             if any IO exception in reading file.
     *
     * @throws IllegalArgumentException
     *             if sourceType is null, if pathHeader is null or empty, if delimiter is null or empty.
     *
     * @throws RuntimeException
     *             if first line of pathHeader is null or empty.
     */
    public static String[] getHeaders(String pathHeader, String delimiter, SourceType sourceType, boolean isFull)
            throws IOException {
        if(StringUtils.isEmpty(pathHeader) || StringUtils.isEmpty(delimiter) || sourceType == null) {
            throw new IllegalArgumentException(
                    String.format("Null or empty parameters srcDataPath:%s, dstDataPath:%s, sourceType:%s", pathHeader,
                            delimiter, sourceType));
        }
        BufferedReader reader = null;
        String pigHeaderStr = null;

        try {
            reader = ShifuFileUtils.getReader(pathHeader, sourceType);
            pigHeaderStr = reader.readLine();
            if(StringUtils.isEmpty(pigHeaderStr)) {
                throw new RuntimeException(
                        String.format("Cannot reade header info from the first line of file: %s", pathHeader));
            }
        } catch (Exception e) {
            log.error(
                    "Error in getReader, this must be catched in this method to make sure the next reader can be returned.",
                    e);
            throw new ShifuException(ShifuErrorCode.ERROR_HEADER_NOT_FOUND);
        } finally {
            IOUtils.closeQuietly(reader);
        }

        List<String> headerList = new ArrayList<String>();
        Set<String> headerSet = new HashSet<String>();
        int index = 0;
        for(String str: Splitter.on(delimiter).split(pigHeaderStr)) {
            String columnName = StringUtils.trimToEmpty(str);
            if(!Environment.getBoolean(Constants.SHIFU_NAMESPACE_STRICT_MODE, false)) {
                columnName = getRelativePigHeaderColumnName(str);
            }
            /*
             * if(isFull) {
             * columnName = getFullPigHeaderColumnName(str);
             * } else {
             * columnName = getRelativePigHeaderColumnName(str);
             * }
             */
            if(headerSet.contains(columnName)) {
                columnName = columnName + "_" + index;
            }

            columnName = normColumnName(columnName);
            headerSet.add(columnName);
            index++;
            headerList.add(columnName);
        }
        return headerList.toArray(new String[0]);
    }

    /**
     * Get full column name from pig header. For example, one column is a::b, return a_b. If b, return b.
     *
     * @param raw
     *            raw name
     * @return full name including namespace
     */
    public static String getFullPigHeaderColumnName(String raw) {
        return raw == null ? raw : raw.replaceAll(Constants.PIG_COLUMN_SEPARATOR, Constants.PIG_FULL_COLUMN_SEPARATOR);
    }

    /**
     * Get relative column name from pig header. For example, one column is a::b, return b. If b, return b.
     *
     * @param raw
     *            raw name
     * @return relative name including namespace
     * @throws NullPointerException
     *             if parameter raw is null.
     */
    public static String getRelativePigHeaderColumnName(String raw) {
        int position = raw.lastIndexOf(Constants.PIG_COLUMN_SEPARATOR);
        return position >= 0 ? raw.substring(position + Constants.PIG_COLUMN_SEPARATOR.length()) : raw;
    }

    /**
     * Return the real bin number for one value. As the first bin value is NEGATIVE_INFINITY, invalid index is 0, not
     * -1.
     *
     * @param binBoundary
     *            bin boundary list which should be sorted.
     * @param value
     *            value of column
     * @return bin index
     *
     * @throws IllegalArgumentException
     *             if binBoundary is null or empty.
     */
    @SuppressWarnings("unused")
    private static int getNumericBinNum(List<Double> binBoundary, double value) {
        if(CollectionUtils.isEmpty(binBoundary)) {
            throw new IllegalArgumentException("binBoundary should not be null or empty.");
        }

        int n = binBoundary.size() - 1;
        while(n > 0 && value < binBoundary.get(n)) {
            n--;
        }
        return n;
    }

    /**
     * Common split function to ignore special character like '|'. It's better to return a list while many calls in our
     * framework using string[].
     *
     * @param raw
     *            raw string
     * @param delimiter
     *            the delimeter to split the string
     * @return array of split Strings
     *
     * @throws IllegalArgumentException
     *             {@code raw} and {@code delimiter} is null or empty.
     */
    public static String[] split(String raw, String delimiter) {
        return splitAndReturnList(raw, delimiter).toArray(new String[0]);
    }

    /**
     * Common split function to ignore special character like '|'.
     *
     * @param raw
     *            raw string
     * @param delimiter
     *            the delimeter to split the string
     * @return list of split Strings
     * @throws IllegalArgumentException
     *             {@code raw} and {@code delimiter} is null or empty.
     */
    public static List<String> splitAndReturnList(String raw, String delimiter) {
        if(StringUtils.isEmpty(raw) || StringUtils.isEmpty(delimiter)) {
            throw new IllegalArgumentException(String
                    .format("raw and delimeter should not be null or empty, raw:%s, delimeter:%s", raw, delimiter));
        }
        List<String> headerList = new ArrayList<String>();
        for(String str: Splitter.on(delimiter).split(raw)) {
            headerList.add(str);
        }
        return headerList;
    }

    /**
     * Get target column.
     *
     * @param columnConfigList
     *            column config list
     * @return target column index
     * @throws IllegalArgumentException
     *             if columnConfigList is null or empty.
     *
     * @throws IllegalStateException
     *             if no target column can be found.
     */
    public static Integer getTargetColumnNum(List<ColumnConfig> columnConfigList) {
        return getTargetColumnConfig(columnConfigList).getColumnNum();
    }

    /**
     * Get target ColumnConfig.
     *
     * @param columnConfigList
     *            column config list
     * @return target ColumnConfig
     * @throws IllegalArgumentException
     *             if columnConfigList is null or empty.
     *
     * @throws IllegalStateException
     *             if no target column can be found.
     */
    public static ColumnConfig getTargetColumnConfig(List<ColumnConfig> columnConfigList) {
        if(CollectionUtils.isEmpty(columnConfigList)) {
            throw new IllegalArgumentException("columnConfigList should not be null or empty.");
        }
        // I need cast operation because of common-collections doesn't support generic.
        ColumnConfig cc = (ColumnConfig) CollectionUtils.find(columnConfigList, new Predicate() {
            @Override
            public boolean evaluate(Object object) {
                return ((ColumnConfig) object).isTarget();
            }
        });
        if(cc == null) {
            throw new IllegalStateException("No target column can be found, please check your column configurations");
        }
        return cc;
    }

    /**
     * Get ColumnConfig from ColumnConfig list by columnId, since the columnId may not represent the position
     * in ColumnConfig list after the segments (Column Expansion).
     *
     * @param columnConfigList
     *            - list of ColumnConfig
     * @param columnId
     *            - the column id that want to search
     * @return - ColumnConfig
     */
    public static ColumnConfig getColumnConfig(List<ColumnConfig> columnConfigList, Integer columnId) {
        for(ColumnConfig columnConfig: columnConfigList) {
            if(columnConfig.getColumnNum().equals(columnId)) {
                return columnConfig;
            }
        }
        return null;
    }

    public static boolean isLinearTarget(ModelConfig modelConfig, List<ColumnConfig> columnConfigList) {
        ColumnConfig columnConfig = getTargetColumnConfig(columnConfigList);
        if(columnConfig == null) {
            throw new ShifuException(ShifuErrorCode.ERROR_NO_TARGET_COLUMN, "Target column is not detected.");
        }
        return (CollectionUtils.isEmpty(modelConfig.getTags()) && columnConfig.isNumerical());
    }

    public static Set<NSColumn> loadCandidateColumns(ModelConfig modelConfig) throws IOException {
        Set<NSColumn> candidateColumns = new HashSet<NSColumn>();
        List<String> candidates = modelConfig.getListCandidates();
        for(String candidate: candidates) {
            candidateColumns.add(new NSColumn(candidate));
        }
        return candidateColumns;
    }

    /**
     * Return one HashMap Object contains keys in the first parameter, values in the second parameter. Before calling
     * this method, you should be aware that headers should be unique.
     *
     * @param header
     *            - header that contains column name
     * @param data
     *            - raw data
     * @return key-value map for variable
     */
    public static Map<String, String> getRawDataMap(String[] header, String[] data) {
        if(header.length != data.length) {
            throw new IllegalArgumentException(String.format("Header/Data mismatch: Header length %s, Data length %s",
                    header.length, data.length));
        }

        Map<String, String> rawDataMap = new HashMap<String, String>(header.length);
        for(int i = 0; i < header.length; i++) {
            rawDataMap.put(header[i], data[i]);
        }
        return rawDataMap;
    }

    /**
     * Return all parameters for pig execution.
     *
     * @param modelConfig
     *            model config
     * @param sourceType
     *            source type
     * @return map of configurations
     * @throws IOException
     *             any io exception
     * @throws IllegalArgumentException
     *             if modelConfig is null.
     */
    public static Map<String, String> getPigParamMap(ModelConfig modelConfig, SourceType sourceType)
            throws IOException {
        if(modelConfig == null) {
            throw new IllegalArgumentException("modelConfig should not be null.");
        }
        PathFinder pathFinder = new PathFinder(modelConfig);

        Map<String, String> pigParamMap = new HashMap<String, String>();
        pigParamMap.put(Constants.NUM_PARALLEL, Environment.getInt(Environment.HADOOP_NUM_PARALLEL, 400).toString());
        log.info("jar path is {}", pathFinder.getJarPath());
        pigParamMap.put(Constants.PATH_JAR, pathFinder.getJarPath());

        pigParamMap.put(Constants.PATH_RAW_DATA, modelConfig.getDataSetRawPath());
        pigParamMap.put(Constants.PATH_NORMALIZED_DATA, pathFinder.getNormalizedDataPath(sourceType));
        // default norm is not for clean, so set it to false, this will be overrided in Train#Norm for tree models
        pigParamMap.put(Constants.IS_NORM_FOR_CLEAN, Boolean.FALSE.toString());
        pigParamMap.put(Constants.PATH_PRE_TRAINING_STATS, pathFinder.getPreTrainingStatsPath(sourceType));
        pigParamMap.put(Constants.PATH_STATS_BINNING_INFO, pathFinder.getUpdatedBinningInfoPath(sourceType));
        pigParamMap.put(Constants.PATH_STATS_PSI_INFO, pathFinder.getPSIInfoPath(sourceType));

        pigParamMap.put(Constants.WITH_SCORE, Boolean.FALSE.toString());
        pigParamMap.put(Constants.STATS_SAMPLE_RATE, modelConfig.getBinningSampleRate().toString());
        pigParamMap.put(Constants.PATH_MODEL_CONFIG, pathFinder.getModelConfigPath(sourceType));
        pigParamMap.put(Constants.PATH_COLUMN_CONFIG, pathFinder.getColumnConfigPath(sourceType));
        pigParamMap.put(Constants.PATH_SELECTED_RAW_DATA, pathFinder.getSelectedRawDataPath(sourceType));
        pigParamMap.put(Constants.PATH_BIN_AVG_SCORE, pathFinder.getBinAvgScorePath(sourceType));
        pigParamMap.put(Constants.PATH_TRAIN_SCORE, pathFinder.getTrainScoresPath(sourceType));

        pigParamMap.put(Constants.SOURCE_TYPE, sourceType.toString());
        pigParamMap.put(Constants.JOB_QUEUE,
                Environment.getProperty(Environment.HADOOP_JOB_QUEUE, Constants.DEFAULT_JOB_QUEUE));
        return pigParamMap;
    }

    /**
     * Return all parameters for pig execution.
     *
     * @param modelConfig
     *            model config
     * @param sourceType
     *            source type
     * @param pathFinder
     *            path finder instance
     * @return map of configurations
     * @throws IOException
     *             any io exception
     * @throws IllegalArgumentException
     *             if modelConfig is null.
     */
    public static Map<String, String> getPigParamMap(ModelConfig modelConfig, SourceType sourceType,
            PathFinder pathFinder) throws IOException {
        if(modelConfig == null) {
            throw new IllegalArgumentException("modelConfig should not be null.");
        }
        if(pathFinder == null) {
            pathFinder = new PathFinder(modelConfig);
        }
        Map<String, String> pigParamMap = new HashMap<String, String>();
        pigParamMap.put(Constants.NUM_PARALLEL, Environment.getInt(Environment.HADOOP_NUM_PARALLEL, 400).toString());
        log.info("jar path is {}", pathFinder.getJarPath());
        pigParamMap.put(Constants.PATH_JAR, pathFinder.getJarPath());

        pigParamMap.put(Constants.PATH_RAW_DATA, modelConfig.getDataSetRawPath());
        pigParamMap.put(Constants.PATH_NORMALIZED_DATA, pathFinder.getNormalizedDataPath(sourceType));
        pigParamMap.put(Constants.PATH_PRE_TRAINING_STATS, pathFinder.getPreTrainingStatsPath(sourceType));
        pigParamMap.put(Constants.PATH_STATS_BINNING_INFO, pathFinder.getUpdatedBinningInfoPath(sourceType));
        pigParamMap.put(Constants.PATH_STATS_PSI_INFO, pathFinder.getPSIInfoPath(sourceType));

        pigParamMap.put(Constants.WITH_SCORE, Boolean.FALSE.toString());
        pigParamMap.put(Constants.STATS_SAMPLE_RATE, modelConfig.getBinningSampleRate().toString());
        pigParamMap.put(Constants.PATH_MODEL_CONFIG, pathFinder.getModelConfigPath(sourceType));
        pigParamMap.put(Constants.PATH_COLUMN_CONFIG, pathFinder.getColumnConfigPath(sourceType));
        pigParamMap.put(Constants.PATH_SELECTED_RAW_DATA, pathFinder.getSelectedRawDataPath(sourceType));
        pigParamMap.put(Constants.PATH_BIN_AVG_SCORE, pathFinder.getBinAvgScorePath(sourceType));
        pigParamMap.put(Constants.PATH_TRAIN_SCORE, pathFinder.getTrainScoresPath(sourceType));

        pigParamMap.put(Constants.SOURCE_TYPE, sourceType.toString());
        pigParamMap.put(Constants.JOB_QUEUE,
                Environment.getProperty(Environment.HADOOP_JOB_QUEUE, Constants.DEFAULT_JOB_QUEUE));
        pigParamMap.put(Constants.DATASET_NAME, modelConfig.getBasic().getName());

        pigParamMap.put(Constants.SHIFU_OUTPUT_DELIMITER, CommonUtils.escapePigString(
                Environment.getProperty(Constants.SHIFU_OUTPUT_DATA_DELIMITER, Constants.DEFAULT_DELIMITER)));

        return pigParamMap;
    }

    /**
     * Change list str to List object with double type.
     *
     * @param str
     *            str to be split
     * @return list of double
     * @throws IllegalArgumentException
     *             if str is not a valid list str.
     */
    public static List<Double> stringToDoubleList(String str) {
        List<String> list = checkAndReturnSplitCollections(str);

        return Lists.transform(list, new Function<String, Double>() {
            @Override
            public Double apply(String input) {
                return Double.valueOf(input.trim());
            }
        });
    }

    private static List<String> checkAndReturnSplitCollections(String str) {
        checkListStr(str);
        return Arrays.asList(str.trim().substring(1, str.length() - 1).split(Constants.COMMA));
    }

    private static List<String> checkAndReturnSplitCollections(String str, char separator) {
        checkListStr(str);
        return Arrays.asList(StringUtils.split(str.trim().substring(1, str.length() - 1), separator));
    }

    private static void checkListStr(String str) {
        if(StringUtils.isEmpty(str)) {
            throw new IllegalArgumentException("str should not be null or empty");
        }
        if(!str.startsWith("[") || !str.endsWith("]")) {
            throw new IllegalArgumentException("Invalid list string format, should be like '[1,2,3]'");
        }
    }

    /**
     * Change list str to List object with int type.
     *
     * @param str
     *            str to be split
     * @return list of int
     * @throws IllegalArgumentException
     *             if str is not a valid list str.
     */
    public static List<Integer> stringToIntegerList(String str) {
        List<String> list = checkAndReturnSplitCollections(str);
        return Lists.transform(list, new Function<String, Integer>() {
            @Override
            public Integer apply(String input) {
                return Integer.valueOf(input.trim());
            }
        });
    }

    /**
     * Change list str to List object with string type.
     *
     * @param str
     *            str to be split
     * @return list of string
     * @throws IllegalArgumentException
     *             if str is not a valid list str.
     */
    public static List<String> stringToStringList(String str) {
        return checkAndReturnSplitCollections(str);
    }

    /**
     * Change list str to List object with string type.
     *
     * @param str
     *            str to be split
     * @param separator
     *            the separator
     * @return list of string
     * @throws IllegalArgumentException
     *             if str is not a valid list str.
     */
    public static List<String> stringToStringList(String str, char separator) {
        return checkAndReturnSplitCollections(str, separator);
    }

    /*
     * Return map entries sorted by value.
     */
    public static <K, V extends Comparable<V>> List<Map.Entry<K, V>> getEntriesSortedByValues(Map<K, V> map) {
        List<Map.Entry<K, V>> entries = new LinkedList<Map.Entry<K, V>>(map.entrySet());

        Collections.sort(entries, new Comparator<Map.Entry<K, V>>() {
            @Override
            public int compare(Entry<K, V> o1, Entry<K, V> o2) {
                return o1.getValue().compareTo(o2.getValue());
            }
        });

        return entries;
    }

    public static boolean isTreeModel(String alg) {
        return CommonConstants.RF_ALG_NAME.equalsIgnoreCase(alg) || CommonConstants.GBT_ALG_NAME.equalsIgnoreCase(alg);
    }

    public static boolean isNNModel(String alg) {
        return "nn".equalsIgnoreCase(alg);
    }

    public static boolean isLRModel(String alg) {
        return "lr".equalsIgnoreCase(alg);
    }

    public static boolean isRandomForestAlgorithm(String alg) {
        return CommonConstants.RF_ALG_NAME.equalsIgnoreCase(alg);
    }

    public static boolean isGBDTAlgorithm(String alg) {
        return CommonConstants.GBT_ALG_NAME.equalsIgnoreCase(alg);
    }


    /*
     * Expanding score by expandingFactor
     */
    public static long getExpandingScore(double d, int expandingFactor) {
        return Math.round(d * expandingFactor);
    }

    /**
     * Return column name string with 'derived_' started
     *
     * @param columnConfigList
     *            list of column config
     * @return list of column names
     * @throws NullPointerException
     *             if modelConfig is null or columnConfigList is null.
     */
    public static List<String> getDerivedColumnNames(List<ColumnConfig> columnConfigList) {
        List<String> derivedColumnNames = new ArrayList<String>();

        for(ColumnConfig config: columnConfigList) {
            if(config.getColumnName().startsWith(Constants.DERIVED)) {
                derivedColumnNames.add(config.getColumnName());
            }
        }
        return derivedColumnNames;
    }

    /**
     * Get the file separator regex
     *
     * @return "/" - if the OS is Linux
     *         "\\\\" - if the OS is Windows
     */
    public static String getPathSeparatorRegx() {
        if(File.separator.equals(Constants.SLASH)) {
            return File.separator;
        } else {
            return Constants.BACK_SLASH + File.separator;
        }
    }

<<<<<<< HEAD
//    /**
//     * Update target, listMeta, listForceSelect, listForceRemove
//     * 
//     * @param modelConfig
//     *            model config list
//     * @param columnConfigList
//     *            the column config list
//     * @throws IOException
//     *             any io exception
//     * 
//     * @throws IllegalArgumentException
//     *             if modelConfig is null or columnConfigList is null.
//     */
//    public static void updateColumnConfigFlags(ModelConfig modelConfig, List<ColumnConfig> columnConfigList)
//            throws IOException {
//        String targetColumnName = modelConfig.getTargetColumnName();
//        String weightColumnName = modelConfig.getWeightColumnName();
//
//        Set<NSColumn> setCategorialColumns = new HashSet<NSColumn>();
//        List<String> categoricalColumnNames = modelConfig.getCategoricalColumnNames();
//        if(CollectionUtils.isNotEmpty(categoricalColumnNames)) {
//            for(String column: categoricalColumnNames) {
//                setCategorialColumns.add(new NSColumn(column));
//            }
//        }
//
//        Set<NSColumn> setHybridColumns = new HashSet<NSColumn>();
//        Map<String, Double> hybridColumnNames = modelConfig.getHybridColumnNames();
//        if(hybridColumnNames != null && hybridColumnNames.size() > 0) {
//            for(Entry<String, Double> entry: hybridColumnNames.entrySet()) {
//                setHybridColumns.add(new NSColumn(entry.getKey()));
//            }
//        }
//
//        Set<NSColumn> setMeta = new HashSet<NSColumn>();
//        if(CollectionUtils.isNotEmpty(modelConfig.getMetaColumnNames())) {
//            for(String meta: modelConfig.getMetaColumnNames()) {
//                setMeta.add(new NSColumn(meta));
//            }
//        }
//
//        Set<NSColumn> setForceRemove = new HashSet<NSColumn>();
//        if(Boolean.TRUE.equals(modelConfig.getVarSelect().getForceEnable())
//                && CollectionUtils.isNotEmpty(modelConfig.getListForceRemove())) {
//            // if we need to update force remove, only and if one the force is enabled
//            for(String forceRemoveName: modelConfig.getListForceRemove()) {
//                setForceRemove.add(new NSColumn(forceRemoveName));
//            }
//        }
//
//        Set<NSColumn> setForceSelect = new HashSet<NSColumn>(512);
//        if(Boolean.TRUE.equals(modelConfig.getVarSelect().getForceEnable())
//                && CollectionUtils.isNotEmpty(modelConfig.getListForceSelect())) {
//            // if we need to update force select, only and if one the force is enabled
//            for(String forceSelectName: modelConfig.getListForceSelect()) {
//                setForceSelect.add(new NSColumn(forceSelectName));
//            }
//        }
//
//        for(ColumnConfig config: columnConfigList) {
//            String varName = config.getColumnName();
//
//            // reset it
//            config.setColumnFlag(null);
//
//            if(NSColumnUtils.isColumnEqual(weightColumnName, varName)) {
//                config.setColumnFlag(ColumnFlag.Weight);
//                config.setFinalSelect(false); // reset final select
//            } else if(NSColumnUtils.isColumnEqual(targetColumnName, varName)) {
//                config.setColumnFlag(ColumnFlag.Target);
//                config.setFinalSelect(false); // reset final select
//            } else if(setMeta.contains(new NSColumn(varName))) {
//                config.setColumnFlag(ColumnFlag.Meta);
//                config.setFinalSelect(false); // reset final select
//            } else if(setForceRemove.contains(new NSColumn(varName))) {
//                config.setColumnFlag(ColumnFlag.ForceRemove);
//                config.setFinalSelect(false); // reset final select
//            } else if(setForceSelect.contains(new NSColumn(varName))) {
//                config.setColumnFlag(ColumnFlag.ForceSelect);
//            }
//
//            if(NSColumnUtils.isColumnEqual(weightColumnName, varName)) {
//                // weight column is numerical
//                config.setColumnType(ColumnType.N);
//            } else if(NSColumnUtils.isColumnEqual(targetColumnName, varName)) {
//                // target column is set to categorical column
//                config.setColumnType(ColumnType.C);
//            } else if(setHybridColumns.contains(new NSColumn(varName))) {
//                config.setColumnType(ColumnType.H);
//                String newVarName = null;
//                if(Environment.getBoolean(Constants.SHIFU_NAMESPACE_STRICT_MODE, false)) {
//                    newVarName = new NSColumn(varName).getFullColumnName();
//                } else {
//                    newVarName = new NSColumn(varName).getSimpleName();
//                }
//                config.setHybridThreshold(hybridColumnNames.get(newVarName));
//            } else if(setCategorialColumns.contains(new NSColumn(varName))) {
//                config.setColumnType(ColumnType.C);
//            } else {
//                config.setColumnType(ColumnType.N);
//            }
//        }
//    }
=======
    /**
     * Update target, listMeta, listForceSelect, listForceRemove
     *
     * @param modelConfig
     *            model config list
     * @param columnConfigList
     *            the column config list
     * @throws IOException
     *             any io exception
     *
     * @throws IllegalArgumentException
     *             if modelConfig is null or columnConfigList is null.
     */
    public static void updateColumnConfigFlags(ModelConfig modelConfig, List<ColumnConfig> columnConfigList)
            throws IOException {
        String targetColumnName = modelConfig.getTargetColumnName();
        String weightColumnName = modelConfig.getWeightColumnName();

        Set<NSColumn> setCategorialColumns = new HashSet<NSColumn>();
        List<String> categoricalColumnNames = modelConfig.getCategoricalColumnNames();
        if(CollectionUtils.isNotEmpty(categoricalColumnNames)) {
            for(String column: categoricalColumnNames) {
                setCategorialColumns.add(new NSColumn(column));
            }
        }

        Set<NSColumn> setHybridColumns = new HashSet<NSColumn>();
        Map<String, Double> hybridColumnNames = modelConfig.getHybridColumnNames();
        if(hybridColumnNames != null && hybridColumnNames.size() > 0) {
            for(Entry<String, Double> entry: hybridColumnNames.entrySet()) {
                setHybridColumns.add(new NSColumn(entry.getKey()));
            }
        }

        Set<NSColumn> setMeta = new HashSet<NSColumn>();
        if(CollectionUtils.isNotEmpty(modelConfig.getMetaColumnNames())) {
            for(String meta: modelConfig.getMetaColumnNames()) {
                setMeta.add(new NSColumn(meta));
            }
        }

        Set<NSColumn> setForceRemove = new HashSet<NSColumn>();
        if(Boolean.TRUE.equals(modelConfig.getVarSelect().getForceEnable())
                && CollectionUtils.isNotEmpty(modelConfig.getListForceRemove())) {
            // if we need to update force remove, only and if one the force is enabled
            for(String forceRemoveName: modelConfig.getListForceRemove()) {
                setForceRemove.add(new NSColumn(forceRemoveName));
            }
        }

        Set<NSColumn> setForceSelect = new HashSet<NSColumn>(512);
        if(Boolean.TRUE.equals(modelConfig.getVarSelect().getForceEnable())
                && CollectionUtils.isNotEmpty(modelConfig.getListForceSelect())) {
            // if we need to update force select, only and if one the force is enabled
            for(String forceSelectName: modelConfig.getListForceSelect()) {
                setForceSelect.add(new NSColumn(forceSelectName));
            }
        }

        for(ColumnConfig config: columnConfigList) {
            String varName = config.getColumnName();

            // reset it
            config.setColumnFlag(null);

            if(NSColumnUtils.isColumnEqual(weightColumnName, varName)) {
                config.setColumnFlag(ColumnFlag.Weight);
                config.setFinalSelect(false); // reset final select
            } else if(NSColumnUtils.isColumnEqual(targetColumnName, varName)) {
                config.setColumnFlag(ColumnFlag.Target);
                config.setFinalSelect(false); // reset final select
            } else if(setMeta.contains(new NSColumn(varName))) {
                config.setColumnFlag(ColumnFlag.Meta);
                config.setFinalSelect(false); // reset final select
            } else if(setForceRemove.contains(new NSColumn(varName))) {
                config.setColumnFlag(ColumnFlag.ForceRemove);
                config.setFinalSelect(false); // reset final select
            } else if(setForceSelect.contains(new NSColumn(varName))) {
                config.setColumnFlag(ColumnFlag.ForceSelect);
            }

            if(NSColumnUtils.isColumnEqual(weightColumnName, varName)) {
                // weight column is numerical
                config.setColumnType(ColumnType.N);
            } else if(NSColumnUtils.isColumnEqual(targetColumnName, varName)) {
                // target column is set to categorical column
                config.setColumnType(ColumnType.C);
            } else if(setHybridColumns.contains(new NSColumn(varName))) {
                config.setColumnType(ColumnType.H);
                String newVarName = null;
                if(Environment.getBoolean(Constants.SHIFU_NAMESPACE_STRICT_MODE, false)) {
                    newVarName = new NSColumn(varName).getFullColumnName();
                } else {
                    newVarName = new NSColumn(varName).getSimpleName();
                }
                config.setHybridThreshold(hybridColumnNames.get(newVarName));
            } else if(setCategorialColumns.contains(new NSColumn(varName))) {
                config.setColumnType(ColumnType.C);
            } else {
                config.setColumnType(ColumnType.N);
            }
        }
    }
>>>>>>> 02df1ec3

    public static boolean isNumber(String valStr) {
        if(StringUtils.isBlank(valStr)) {
            return false;
        }
        try {
            Double.parseDouble(valStr);
            return true;
        } catch (NumberFormatException e) {
            return false;
        }
    }

    /**
     * Returns the element if it is in both collections.
     * - return null if any collection is null or empty
     * - return null if no element exists in both collections
     *
     * @param leftCol
     *            - left collection
     *
     * @param rightCol
     *            - right collection
     * @param <T>
     *            - collection type
     * @return First element that are found in both collections
     *         null if no elements in both collection or any collection is null or empty
     */
    public static <T> T containsAny(Collection<T> leftCol, Collection<T> rightCol) {
        if(CollectionUtils.isEmpty(leftCol) || CollectionUtils.isEmpty(rightCol)) {
            return null;
        }

        Iterator<T> iterator = leftCol.iterator();
        while(iterator.hasNext()) {
            T element = iterator.next();
            if(rightCol.contains(element)) {
                return element;
            }
        }

        return null;
    }

    /**
     * Escape the delimiter for Pig.... Since the Pig doesn't support invisible character
     *
     * @param delimiter
     *            - the original delimiter
     * @return the delimiter after escape
     */
    public static String escapePigString(String delimiter) {
        StringBuffer buf = new StringBuffer();

        for(int i = 0; i < delimiter.length(); i++) {
            char c = delimiter.charAt(i);
            switch(c) {
                case '\t':
                    buf.append("\\\\t");
                    break;
                default:
                    buf.append(c);
                    break;
            }
        }

        return buf.toString();
    }

    public static List<String> readConfNamesAsList(String columnConfFile, SourceType sourceType, String delimiter)
            throws IOException {
        List<String> columnNameList = new ArrayList<String>();

        List<String> fileLines = readConfFileIntoList(columnConfFile, sourceType);
        if(CollectionUtils.isEmpty(fileLines)) {
            return fileLines;
        }

        for(String line: fileLines) {
            for(String str: Splitter.on(delimiter).split(line)) {
                // String column = CommonUtils.getRelativePigHeaderColumnName(str);
                if(StringUtils.isNotBlank(str)) {
                    str = StringUtils.trim(str);
                    str = normColumnName(str);
                    columnNameList.add(str);
                }
            }
        }

        return columnNameList;
    }

    public static List<String> readConfFileIntoList(String configFile, SourceType sourceType) throws IOException {
        List<String> fileLines = new ArrayList<String>();

        if(StringUtils.isBlank(configFile) || !ShifuFileUtils.isFileExists(configFile, sourceType)) {
            return fileLines;
        }

        List<String> strList = null;
        Reader reader = null;
        try {
            reader = ShifuFileUtils.getReader(configFile, sourceType);
            strList = IOUtils.readLines(reader);
        } finally {
            IOUtils.closeQuietly(reader);
        }

        if(CollectionUtils.isNotEmpty(strList)) {
            for(String line: strList) { // skip empty line and line start with "#"
                if(StringUtils.isBlank(line) || line.trim().startsWith("#")) {
                    continue;
                }
                fileLines.add(StringUtils.trim(line));
            }
        }

        return fileLines;
    }

    /**
     * Find the @ColumnConfig according the column name
     *
     * @param columnConfigList
     *            list of column config
     * @param columnName
     *            the column name
     * @return column config instance
     */
    public static ColumnConfig findColumnConfigByName(List<ColumnConfig> columnConfigList, String columnName) {
        for(ColumnConfig columnConfig: columnConfigList) {
            if(NSColumnUtils.isColumnEqual(columnConfig.getColumnName(), columnName)) {
                return columnConfig;
            }
        }
        return null;
    }

    /**
     * Return target column configuration itme.
     *
     * @param columnConfigList
     *            the column config list
     * @return target column configuration.
     */
    public static ColumnConfig findTargetColumn(List<ColumnConfig> columnConfigList) {
        for(ColumnConfig columnConfig: columnConfigList) {
            if(columnConfig.isTarget()) {
                return columnConfig;
            }
        }
        return null;
    }

    /**
     * Convert data into (key, value) map. The inputData is String of a record, which is delimited by delimiter
     * If fields in inputData is not equal header size, return null
     *
     * @param inputData
     *            - String of a record
     * @param delimiter
     *            - the delimiter of the input data
     * @param header
     *            - the column names for all the input data
     * @return (key, value) map for the record
     */
    public static Map<String, String> convertDataIntoMap(String inputData, String delimiter, String[] header) {
        String[] input = CommonUtils.split(inputData, delimiter);
        if(input == null || input.length == 0 || input.length != header.length) {
            log.error("the wrong input data, {}", inputData);
            return null;
        }

        Map<String, String> rawDataMap = new HashMap<String, String>(input.length);
        for(int i = 0; i < header.length; i++) {
            if(input[i] == null) {
                rawDataMap.put(header[i], "");
            } else {
                rawDataMap.put(header[i], input[i]);
            }
        }

        return rawDataMap;
    }

    /**
     * Convert tuple record into (NSColumn, value) map. The @tuple is Tuple for a record
     * If @tuple size is not equal @header size, return null
     *
     * @param tuple
     *            - Tuple of a record
     * @param header
     *            - the column names for all the input data
     * @param segFilterSize
     *            segment filter size
     * @return (NSColumn, value) map for the record
     * @throws ExecException
     *             - throw exception when operating tuple
     */
    public static Map<NSColumn, String> convertDataIntoNsMap(Tuple tuple, String[] header, int segFilterSize)
            throws ExecException {
        if(tuple == null || tuple.size() == 0 || tuple.size() != header.length) {
            log.error("Invalid input, the tuple.size is = " + (tuple == null ? null : tuple.size())
                    + ", header.length = " + header.length);
            return null;
        }

        Map<NSColumn, String> rawDataNsMap = new HashMap<NSColumn, String>(tuple.size());
        for(int i = 0; i < header.length; i++) {
            if(tuple.get(i) == null) {
                rawDataNsMap.put(new NSColumn(header[i]), "");
            } else {
                rawDataNsMap.put(new NSColumn(header[i]), tuple.get(i).toString());
            }
        }

        for(int i = 0; i < segFilterSize; i++) {
            for(int j = 0; j < header.length; j++) {
                if(tuple.get(j) == null) {
                    rawDataNsMap.put(new NSColumn(header[j] + "_" + (i + 1)), "");
                } else {
                    rawDataNsMap.put(new NSColumn(header[j] + "_" + (i + 1)), tuple.get(j).toString());
                }
            }
        }

        return rawDataNsMap;
    }

    /**
     * Check whether to normalize one variable or not
     *
     * @param columnConfig
     *            - ColumnConfig to check
     * @param hasCandidate
     *            - Are candidates set or not
     * @param isBinaryClassification
     *            - Is it binary classification?
     * @return
     *         true - should normalize
     *         The variable is finalSelected and it is good variable
     *         Or
     *         It's a good candidate
     *         false - don't normalize
     */
    public static boolean isToNormVariable(ColumnConfig columnConfig, boolean hasCandidate,
            boolean isBinaryClassification) {
        if(columnConfig == null) {
            return false;
        }
        return (columnConfig.isFinalSelect() && isGoodVariable(columnConfig, isBinaryClassification))
                || isGoodCandidate(columnConfig, hasCandidate, isBinaryClassification);
    }

    /**
     * Check the variable is good candidate or not
     *
     * @param columnConfig
     *            - ColumnConfig to check
     * @param hasCandidate
     *            - Are candidates set or not
     * @param isBinaryClassification
     *            - Is it binary classification?
     * @return
     *         true - is good candidate
     *         false - bad candidate
     */
    public static boolean isGoodCandidate(ColumnConfig columnConfig, boolean hasCandidate,
            boolean isBinaryClassification) {
        if(columnConfig == null) {
            return false;
        }

        if(isBinaryClassification) {
            return isGoodCandidate(columnConfig, hasCandidate);
        } else {
            // multiple classification
            return columnConfig.isCandidate(hasCandidate) && isGoodVariable(columnConfig, isBinaryClassification);
        }
    }

    /**
     * Check the variable is good candidate or not
     *
     * @param columnConfig
     *            - ColumnConfig to check
     * @param hasCandidate
     *            - Are candidates set or not
     * @return
     *         true - is good candidate
     *         false - bad candidate
     */
    public static boolean isGoodCandidate(ColumnConfig columnConfig, boolean hasCandidate) {
        if(columnConfig == null) {
            return false;
        }

        return columnConfig.isCandidate(hasCandidate) && isGoodVariable(columnConfig, true);
    }

    /**
     * Check whether a variable is good or bad
     *
     * @param columnConfig
     *            - ColumnConfig to check
     * @param isBinaryClassification
     *            - Is it binary classification?
     * @return
     *         true - is good variable
     *         false - bad variable
     */
    public static boolean isGoodVariable(ColumnConfig columnConfig, boolean isBinaryClassification) {
        boolean varCondition = (columnConfig.getMean() != null && columnConfig.getStdDev() != null
                && ((columnConfig.isCategorical() && columnConfig.getBinCategory() != null
                        && columnConfig.getBinCategory().size() > 0)
                        || (columnConfig.isNumerical() && columnConfig.getBinBoundary() != null
                                && columnConfig.getBinBoundary().size() > 0)));
        if(isBinaryClassification) {
            varCondition = varCondition && (columnConfig.getKs() != null && columnConfig.getKs() > 0
                    && columnConfig.getIv() != null && columnConfig.getIv() > 0);
        }
        return varCondition;
    }

    /**
     * Return first line split string array. This is used to detect data schema.
     *
     * @param dataSetRawPath
     *            raw data path
     * @param delimiter
     *            the delimiter
     * @param source
     *            source type
     * @return the first two lines
     * @throws IOException
     *             any io exception
     */
    public static String[] takeFirstLine(String dataSetRawPath, String delimiter, SourceType source)
            throws IOException {
        if(dataSetRawPath == null || delimiter == null || source == null) {
            throw new IllegalArgumentException("Input parameters should not be null.");
        }

        String firstValidFile = null;
        FileSystem fs = ShifuFileUtils.getFileSystemBySourceType(source);
        FileStatus[] globStatus = fs.globStatus(new Path(dataSetRawPath), HiddenPathFilter.getHiddenPathFilter());
        if(globStatus == null || globStatus.length == 0) {
            throw new IllegalArgumentException("No files founded in " + dataSetRawPath);
        } else {
            for(FileStatus fileStatus: globStatus) {
                RemoteIterator<LocatedFileStatus> iterator = fs.listFiles(fileStatus.getPath(), true);
                while(iterator.hasNext()) {
                    LocatedFileStatus lfs = iterator.next();
                    String name = lfs.getPath().getName();
                    if(name.startsWith("_") || name.startsWith(".")) {
                        // hidden files,
                        continue;
                    }
                    // 20L is min gzip file size
                    if(lfs.getLen() > 20L) {
                        firstValidFile = lfs.getPath().toString();
                        break;
                    }
                }
                if(StringUtils.isNotBlank(firstValidFile)) {
                    break;
                }
            }
        }
        log.info("The first valid file is - {}", firstValidFile);

        BufferedReader reader = null;
        try {
            reader = ShifuFileUtils.getReader(firstValidFile, source);
            String firstLine = reader.readLine();
            if(firstLine != null && firstLine.length() > 0) {
                List<String> list = new ArrayList<String>();
                for(String unit: Splitter.on(delimiter).split(firstLine)) {
                    list.add(unit);
                }
                return list.toArray(new String[0]);
            }
        } catch (Exception e) {
            log.error("Fail to read first line of file.", e);
        } finally {
            IOUtils.closeQuietly(reader);
        }
        return new String[0];
    }

    /**
     * Return first two lines split string array. This is used to detect data schema and check if data
     * schema is the
     * same as data.
     *
     * @param dataSetRawPath
     *            raw data path
     * @param delimiter
     *            the delimiter
     * @param source
     *            source type
     * @return the first two lines
     * @throws IOException
     *             any io exception
     */
    public static String[][] takeFirstTwoLines(String dataSetRawPath, String delimiter, SourceType source)
            throws IOException {
        if(dataSetRawPath == null || delimiter == null || source == null) {
            throw new IllegalArgumentException("Input parameters should not be null.");
        }

        String firstValidFile = null;
        FileSystem fs = ShifuFileUtils.getFileSystemBySourceType(source);
        FileStatus[] globStatus = fs.globStatus(new Path(dataSetRawPath), HiddenPathFilter.getHiddenPathFilter());
        if(globStatus == null || globStatus.length == 0) {
            throw new IllegalArgumentException("No files founded in " + dataSetRawPath);
        } else {
            for(FileStatus fileStatus: globStatus) {
                RemoteIterator<LocatedFileStatus> iterator = fs.listFiles(fileStatus.getPath(), true);
                while(iterator.hasNext()) {
                    LocatedFileStatus lfs = iterator.next();
                    String name = lfs.getPath().getName();
                    if(name.startsWith("_") || name.startsWith(".")) {
                        // hidden files,
                        continue;
                    }
                    if(lfs.getLen() > 1024L) {
                        firstValidFile = lfs.getPath().toString();
                        break;
                    }
                }
                if(StringUtils.isNotBlank(firstValidFile)) {
                    break;
                }
            }
        }
        log.info("The first valid file is - {}", firstValidFile);

        BufferedReader reader = null;
        try {
            reader = ShifuFileUtils.getReader(firstValidFile, source);

            String firstLine = reader.readLine();
            String[] firstArray = null;
            if(firstLine != null && firstLine.length() > 0) {
                List<String> list = new ArrayList<String>();
                for(String unit: Splitter.on(delimiter).split(firstLine)) {
                    list.add(unit);
                }
                firstArray = list.toArray(new String[0]);
            }

            String secondLine = reader.readLine();
            String[] secondArray = null;
            if(secondLine != null && secondLine.length() > 0) {
                List<String> list = new ArrayList<String>();
                for(String unit: Splitter.on(delimiter).split(secondLine)) {
                    list.add(unit);
                }
                secondArray = list.toArray(new String[0]);
            }
            String[][] results = new String[2][];
            results[0] = firstArray;
            results[1] = secondArray;
            return results;
        } finally {
            IOUtils.closeQuietly(reader);
        }
    }

    /**
     * Compute feature importance for all bagging tree models.
     *
     * @param models
     *            the tree models, should be instance of TreeModel
     * @return feature importance per each column id
     * @throws IllegalStateException
     *             if no any feature importance from models
     */
    public static Map<Integer, MutablePair<String, Double>> computeTreeModelFeatureImportance(List<BasicML> models) {
        List<Map<Integer, MutablePair<String, Double>>> importanceList = new ArrayList<Map<Integer, MutablePair<String, Double>>>();
        for(BasicML basicModel: models) {
            if(basicModel instanceof TreeModel) {
                TreeModel model = (TreeModel) basicModel;
                Map<Integer, MutablePair<String, Double>> importances = model.getFeatureImportances();
                importanceList.add(importances);
            }
        }
        if(importanceList.size() < 1) {
            throw new IllegalStateException("Feature importance calculation abort due to no tree model found!!");
        }
        return mergeImportanceList(importanceList);
    }

    private static Map<Integer, MutablePair<String, Double>> mergeImportanceList(
            List<Map<Integer, MutablePair<String, Double>>> list) {
        Map<Integer, MutablePair<String, Double>> finalResult = new HashMap<Integer, MutablePair<String, Double>>();
        int modelSize = list.size();
        for(Map<Integer, MutablePair<String, Double>> item: list) {
            for(Entry<Integer, MutablePair<String, Double>> entry: item.entrySet()) {
                if(!finalResult.containsKey(entry.getKey())) {
                    // do average on models by dividing modelSize
                    MutablePair<String, Double> value = MutablePair.of(entry.getValue().getKey(),
                            entry.getValue().getValue() / modelSize);
                    finalResult.put(entry.getKey(), value);
                } else {
                    MutablePair<String, Double> current = finalResult.get(entry.getKey());
                    double entryValue = entry.getValue().getValue();
                    current.setValue(current.getValue() + (entryValue / modelSize));
                    finalResult.put(entry.getKey(), current);
                }
            }
        }
        return TreeModel.sortByValue(finalResult, false);
    }

    public static void writeFeatureImportance(String fiPath, Map<Integer, MutablePair<String, Double>> importances)
            throws IOException {
        ShifuFileUtils.createFileIfNotExists(fiPath, SourceType.LOCAL);
        BufferedWriter writer = null;
        log.info("Writing feature importances to file {}", fiPath);
        try {
            writer = ShifuFileUtils.getWriter(fiPath, SourceType.LOCAL);
            writer.write("column_id\t\tcolumn_name\t\timportance");
            writer.newLine();
            for(Map.Entry<Integer, MutablePair<String, Double>> entry: importances.entrySet()) {
                String content = entry.getKey() + "\t\t" + entry.getValue().getKey() + "\t\t"
                        + entry.getValue().getValue();
                writer.write(content);
                writer.newLine();
            }
            writer.flush();
        } finally {
            IOUtils.closeQuietly(writer);
        }
    }

    public static String trimTag(String tag) {
        if(NumberUtils.isNumber(tag)) {
            tag = tag.trim();
            int firstPeriodPos = -1;
            int firstDeleteZero = -1;
            boolean hasMetNonZero = false;
            for(int i = tag.length(); i > 0; i--) {
                if((tag.charAt(i - 1) == '0' || tag.charAt(i - 1) == '.') && !hasMetNonZero) {
                    firstDeleteZero = i - 1;
                }

                if(tag.charAt(i - 1) != '0') {
                    hasMetNonZero = true;
                }

                if(tag.charAt(i - 1) == '.') {
                    firstPeriodPos = i - 1;
                }
            }

            String result = (firstDeleteZero >= 0 && firstPeriodPos >= 0) ? tag.substring(0, firstDeleteZero) : tag;
            return (firstPeriodPos == 0) ? "0" + result : result;
        } else {
            return StringUtils.trimToEmpty(tag);
        }
    }


    /**
     * Check whether candidates are set or not
     *
     * @param columnConfigList
     *            - ColumnConfig list to check
     * @return
     *         - true if use set candidate columns, or false
     */
    public static boolean hasCandidateColumns(List<ColumnConfig> columnConfigList) {
        int candidateCnt = 0;
        for(ColumnConfig config: columnConfigList) {
            if(ColumnConfig.ColumnFlag.Candidate.equals(config.getColumnFlag())) {
                candidateCnt++;
            }
        }

        return (candidateCnt > 0);
    }


    /**
     * flatten categorical value group into values list
     *
     * @param categoricalValGrp
     *            - categorical val group, it some values like zn^us^ck^
     * @return value list of categorical val
     */
    public static List<String> flattenCatValGrp(String categoricalValGrp) {
        List<String> catVals = new ArrayList<String>();
        if(StringUtils.isNotBlank(categoricalValGrp)) {
            for(String cval: Splitter.on(Constants.CATEGORICAL_GROUP_VAL_DELIMITER).split(categoricalValGrp)) {
                catVals.add(cval);
            }
        }
        return catVals;
    }

    /**
     * Manual split function to avoid depending on guava.
     *
     * <p>
     * Some examples: "^"=&gt;[, ]; ""=&gt;[]; "a"=&gt;[a]; "abc"=&gt;[abc]; "a^"=&gt;[a, ]; "^b"=&gt;[, b];
     * "^^b"=&gt;[, , b]
     *
     * @param str
     *            the string to be split
     * @param delimiter
     *            the delimiter
     * @return split string array
     */
    public static String[] splitString(String str, String delimiter) {
        if(str == null || str.length() == 0) {
            return new String[] { "" };
        }

        List<String> categories = new ArrayList<String>();
        int dLen = delimiter.length();
        int begin = 0;
        for(int i = 0; i < str.length(); i++) {
            if(str.substring(i, Math.min(i + dLen, str.length())).equals(delimiter)) {
                categories.add(str.substring(begin, i));
                begin = i + dLen;
            }
            if(i == str.length() - 1) {
                categories.add(str.substring(begin, str.length()));
            }
        }

        return categories.toArray(new String[0]);
    }

    public static double[] floatToDouble(float[] src) {
        if(src == null) {
            return null;
        }

        double[] output = new double[src.length];

        for(int i = 0; i < src.length; i++) {
            output[i] = src[i];
        }

        return output;
    }

    /**
     * Inject Shifu or Hadoop parameters into MapReduce / Pig jobs, by using visitor.
     *
     * @param visitor
     *            - provider to do injection
     */
    public static void injectHadoopShifuEnvironments(ValueVisitor visitor) {
        for(Map.Entry<Object, Object> entry: Environment.getProperties().entrySet()) {
            if(CommonUtils.isHadoopConfigurationInjected(entry.getKey().toString())) {
                if(StringUtils.equalsIgnoreCase(entry.getKey().toString(), Constants.SHIFU_OUTPUT_DATA_DELIMITER)) {
                    visitor.inject(entry.getKey(), Base64Utils.base64Encode(entry.getValue().toString()));
                } else {
                    visitor.inject(entry.getKey(), entry.getValue());
                }
            }
        }
    }

    /**
     * Check whether the prefix of key is Shifu or Hadoop-related.
     *
     * @param key
     *            - key to check
     * @return
     *         true - is Shifu or Hadoop related keys
     *         or false
     */
    public static boolean isHadoopConfigurationInjected(String key) {
        return key.startsWith("nn") || key.startsWith("guagua") || key.startsWith("shifu") || key.startsWith("mapred")
                || key.startsWith("io") || key.startsWith("hadoop") || key.startsWith("yarn") || key.startsWith("pig")
                || key.startsWith("hive") || key.startsWith("job");
    }
}<|MERGE_RESOLUTION|>--- conflicted
+++ resolved
@@ -1069,216 +1069,6 @@
         }
     }
 
-<<<<<<< HEAD
-//    /**
-//     * Update target, listMeta, listForceSelect, listForceRemove
-//     * 
-//     * @param modelConfig
-//     *            model config list
-//     * @param columnConfigList
-//     *            the column config list
-//     * @throws IOException
-//     *             any io exception
-//     * 
-//     * @throws IllegalArgumentException
-//     *             if modelConfig is null or columnConfigList is null.
-//     */
-//    public static void updateColumnConfigFlags(ModelConfig modelConfig, List<ColumnConfig> columnConfigList)
-//            throws IOException {
-//        String targetColumnName = modelConfig.getTargetColumnName();
-//        String weightColumnName = modelConfig.getWeightColumnName();
-//
-//        Set<NSColumn> setCategorialColumns = new HashSet<NSColumn>();
-//        List<String> categoricalColumnNames = modelConfig.getCategoricalColumnNames();
-//        if(CollectionUtils.isNotEmpty(categoricalColumnNames)) {
-//            for(String column: categoricalColumnNames) {
-//                setCategorialColumns.add(new NSColumn(column));
-//            }
-//        }
-//
-//        Set<NSColumn> setHybridColumns = new HashSet<NSColumn>();
-//        Map<String, Double> hybridColumnNames = modelConfig.getHybridColumnNames();
-//        if(hybridColumnNames != null && hybridColumnNames.size() > 0) {
-//            for(Entry<String, Double> entry: hybridColumnNames.entrySet()) {
-//                setHybridColumns.add(new NSColumn(entry.getKey()));
-//            }
-//        }
-//
-//        Set<NSColumn> setMeta = new HashSet<NSColumn>();
-//        if(CollectionUtils.isNotEmpty(modelConfig.getMetaColumnNames())) {
-//            for(String meta: modelConfig.getMetaColumnNames()) {
-//                setMeta.add(new NSColumn(meta));
-//            }
-//        }
-//
-//        Set<NSColumn> setForceRemove = new HashSet<NSColumn>();
-//        if(Boolean.TRUE.equals(modelConfig.getVarSelect().getForceEnable())
-//                && CollectionUtils.isNotEmpty(modelConfig.getListForceRemove())) {
-//            // if we need to update force remove, only and if one the force is enabled
-//            for(String forceRemoveName: modelConfig.getListForceRemove()) {
-//                setForceRemove.add(new NSColumn(forceRemoveName));
-//            }
-//        }
-//
-//        Set<NSColumn> setForceSelect = new HashSet<NSColumn>(512);
-//        if(Boolean.TRUE.equals(modelConfig.getVarSelect().getForceEnable())
-//                && CollectionUtils.isNotEmpty(modelConfig.getListForceSelect())) {
-//            // if we need to update force select, only and if one the force is enabled
-//            for(String forceSelectName: modelConfig.getListForceSelect()) {
-//                setForceSelect.add(new NSColumn(forceSelectName));
-//            }
-//        }
-//
-//        for(ColumnConfig config: columnConfigList) {
-//            String varName = config.getColumnName();
-//
-//            // reset it
-//            config.setColumnFlag(null);
-//
-//            if(NSColumnUtils.isColumnEqual(weightColumnName, varName)) {
-//                config.setColumnFlag(ColumnFlag.Weight);
-//                config.setFinalSelect(false); // reset final select
-//            } else if(NSColumnUtils.isColumnEqual(targetColumnName, varName)) {
-//                config.setColumnFlag(ColumnFlag.Target);
-//                config.setFinalSelect(false); // reset final select
-//            } else if(setMeta.contains(new NSColumn(varName))) {
-//                config.setColumnFlag(ColumnFlag.Meta);
-//                config.setFinalSelect(false); // reset final select
-//            } else if(setForceRemove.contains(new NSColumn(varName))) {
-//                config.setColumnFlag(ColumnFlag.ForceRemove);
-//                config.setFinalSelect(false); // reset final select
-//            } else if(setForceSelect.contains(new NSColumn(varName))) {
-//                config.setColumnFlag(ColumnFlag.ForceSelect);
-//            }
-//
-//            if(NSColumnUtils.isColumnEqual(weightColumnName, varName)) {
-//                // weight column is numerical
-//                config.setColumnType(ColumnType.N);
-//            } else if(NSColumnUtils.isColumnEqual(targetColumnName, varName)) {
-//                // target column is set to categorical column
-//                config.setColumnType(ColumnType.C);
-//            } else if(setHybridColumns.contains(new NSColumn(varName))) {
-//                config.setColumnType(ColumnType.H);
-//                String newVarName = null;
-//                if(Environment.getBoolean(Constants.SHIFU_NAMESPACE_STRICT_MODE, false)) {
-//                    newVarName = new NSColumn(varName).getFullColumnName();
-//                } else {
-//                    newVarName = new NSColumn(varName).getSimpleName();
-//                }
-//                config.setHybridThreshold(hybridColumnNames.get(newVarName));
-//            } else if(setCategorialColumns.contains(new NSColumn(varName))) {
-//                config.setColumnType(ColumnType.C);
-//            } else {
-//                config.setColumnType(ColumnType.N);
-//            }
-//        }
-//    }
-=======
-    /**
-     * Update target, listMeta, listForceSelect, listForceRemove
-     *
-     * @param modelConfig
-     *            model config list
-     * @param columnConfigList
-     *            the column config list
-     * @throws IOException
-     *             any io exception
-     *
-     * @throws IllegalArgumentException
-     *             if modelConfig is null or columnConfigList is null.
-     */
-    public static void updateColumnConfigFlags(ModelConfig modelConfig, List<ColumnConfig> columnConfigList)
-            throws IOException {
-        String targetColumnName = modelConfig.getTargetColumnName();
-        String weightColumnName = modelConfig.getWeightColumnName();
-
-        Set<NSColumn> setCategorialColumns = new HashSet<NSColumn>();
-        List<String> categoricalColumnNames = modelConfig.getCategoricalColumnNames();
-        if(CollectionUtils.isNotEmpty(categoricalColumnNames)) {
-            for(String column: categoricalColumnNames) {
-                setCategorialColumns.add(new NSColumn(column));
-            }
-        }
-
-        Set<NSColumn> setHybridColumns = new HashSet<NSColumn>();
-        Map<String, Double> hybridColumnNames = modelConfig.getHybridColumnNames();
-        if(hybridColumnNames != null && hybridColumnNames.size() > 0) {
-            for(Entry<String, Double> entry: hybridColumnNames.entrySet()) {
-                setHybridColumns.add(new NSColumn(entry.getKey()));
-            }
-        }
-
-        Set<NSColumn> setMeta = new HashSet<NSColumn>();
-        if(CollectionUtils.isNotEmpty(modelConfig.getMetaColumnNames())) {
-            for(String meta: modelConfig.getMetaColumnNames()) {
-                setMeta.add(new NSColumn(meta));
-            }
-        }
-
-        Set<NSColumn> setForceRemove = new HashSet<NSColumn>();
-        if(Boolean.TRUE.equals(modelConfig.getVarSelect().getForceEnable())
-                && CollectionUtils.isNotEmpty(modelConfig.getListForceRemove())) {
-            // if we need to update force remove, only and if one the force is enabled
-            for(String forceRemoveName: modelConfig.getListForceRemove()) {
-                setForceRemove.add(new NSColumn(forceRemoveName));
-            }
-        }
-
-        Set<NSColumn> setForceSelect = new HashSet<NSColumn>(512);
-        if(Boolean.TRUE.equals(modelConfig.getVarSelect().getForceEnable())
-                && CollectionUtils.isNotEmpty(modelConfig.getListForceSelect())) {
-            // if we need to update force select, only and if one the force is enabled
-            for(String forceSelectName: modelConfig.getListForceSelect()) {
-                setForceSelect.add(new NSColumn(forceSelectName));
-            }
-        }
-
-        for(ColumnConfig config: columnConfigList) {
-            String varName = config.getColumnName();
-
-            // reset it
-            config.setColumnFlag(null);
-
-            if(NSColumnUtils.isColumnEqual(weightColumnName, varName)) {
-                config.setColumnFlag(ColumnFlag.Weight);
-                config.setFinalSelect(false); // reset final select
-            } else if(NSColumnUtils.isColumnEqual(targetColumnName, varName)) {
-                config.setColumnFlag(ColumnFlag.Target);
-                config.setFinalSelect(false); // reset final select
-            } else if(setMeta.contains(new NSColumn(varName))) {
-                config.setColumnFlag(ColumnFlag.Meta);
-                config.setFinalSelect(false); // reset final select
-            } else if(setForceRemove.contains(new NSColumn(varName))) {
-                config.setColumnFlag(ColumnFlag.ForceRemove);
-                config.setFinalSelect(false); // reset final select
-            } else if(setForceSelect.contains(new NSColumn(varName))) {
-                config.setColumnFlag(ColumnFlag.ForceSelect);
-            }
-
-            if(NSColumnUtils.isColumnEqual(weightColumnName, varName)) {
-                // weight column is numerical
-                config.setColumnType(ColumnType.N);
-            } else if(NSColumnUtils.isColumnEqual(targetColumnName, varName)) {
-                // target column is set to categorical column
-                config.setColumnType(ColumnType.C);
-            } else if(setHybridColumns.contains(new NSColumn(varName))) {
-                config.setColumnType(ColumnType.H);
-                String newVarName = null;
-                if(Environment.getBoolean(Constants.SHIFU_NAMESPACE_STRICT_MODE, false)) {
-                    newVarName = new NSColumn(varName).getFullColumnName();
-                } else {
-                    newVarName = new NSColumn(varName).getSimpleName();
-                }
-                config.setHybridThreshold(hybridColumnNames.get(newVarName));
-            } else if(setCategorialColumns.contains(new NSColumn(varName))) {
-                config.setColumnType(ColumnType.C);
-            } else {
-                config.setColumnType(ColumnType.N);
-            }
-        }
-    }
->>>>>>> 02df1ec3
-
     public static boolean isNumber(String valStr) {
         if(StringUtils.isBlank(valStr)) {
             return false;
